--- conflicted
+++ resolved
@@ -15,6 +15,7 @@
 
 [features]
 bench-suite = ["indradb-lib/bench-suite"]
+test-suite = ["indradb-lib/test-suite"]
 
 [[bin]]
 name = "indradb"
@@ -46,13 +47,8 @@
 
 [dependencies.indradb-lib]
 path = "../lib"
-<<<<<<< HEAD
-version = "0.13.0"
-features = ["test-suite", "postgres-datastore", "rocksdb-datastore"]
+version = "0.15.0"
+features = ["test-suite", "rocksdb-datastore"]
 
 [build-dependencies]
-capnpc = "0.8.9"
-=======
-version = "0.15.0"
-features = ["rocksdb-datastore"]
->>>>>>> 4c8808b8
+capnpc = "0.8.9"