--- conflicted
+++ resolved
@@ -76,13 +76,9 @@
 
 #[cfg(test)]
 mod tests {
-<<<<<<< HEAD
-    use super::{generate_uuid_v1, generate_random_secret, nanos_since_epoch, next_uuid};
-=======
-    use super::{generate_random_secret, nanos_since_epoch, next_uuid, UuidGenerator};
+    use super::{generate_random_secret, nanos_since_epoch, next_uuid, generate_uuid_v1};
     use chrono::{DateTime, NaiveDateTime, Utc};
     use core::str::FromStr;
->>>>>>> 2398c8dc
     use regex::Regex;
     use uuid::Uuid;
 
