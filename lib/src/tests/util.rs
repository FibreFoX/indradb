--- conflicted
+++ resolved
@@ -3,13 +3,9 @@
 use chrono::offset::Utc;
 use chrono::DateTime;
 
-<<<<<<< HEAD
-pub fn create_edge_from<T: Transaction>(trans: &T, outbound_id: u64) -> u64 {
-=======
 // TODO: remove &mut
 
-pub fn create_edge_from<D: Datastore>(datastore: &D, outbound_id: Uuid) -> Uuid {
->>>>>>> 06134dde
+pub fn create_edge_from<D: Datastore>(datastore: &D, outbound_id: u64) -> u64 {
     let inbound_vertex_t = models::Identifier::new("test_inbound_vertex_type").unwrap();
     let inbound_v = models::Vertex::new(inbound_vertex_t);
     datastore.create_vertex(&inbound_v).unwrap();
@@ -19,44 +15,22 @@
     inbound_v.id
 }
 
-<<<<<<< HEAD
-pub fn create_edges<D: Datastore>(datastore: &mut D) -> (u64, [u64; 5]) {
-    let trans = datastore.transaction().unwrap();
-    let outbound_vertex_t = models::Identifier::new("test_outbound_vertex_type").unwrap();
-    let outbound_v = models::Vertex::new(outbound_vertex_t);
-    trans.create_vertex(&outbound_v).unwrap();
-    let inbound_ids: [u64; 5] = [
-        create_edge_from(&trans, outbound_v.id),
-        create_edge_from(&trans, outbound_v.id),
-        create_edge_from(&trans, outbound_v.id),
-        create_edge_from(&trans, outbound_v.id),
-        create_edge_from(&trans, outbound_v.id),
-=======
-pub fn create_edges<D: Datastore>(datastore: &D) -> (Uuid, [Uuid; 5]) {
+pub fn create_edges<D: Datastore>(datastore: &D) -> (u64, [u64; 5]) {
     let outbound_vertex_t = models::Identifier::new("test_outbound_vertex_type").unwrap();
     let outbound_v = models::Vertex::new(outbound_vertex_t);
     datastore.create_vertex(&outbound_v).unwrap();
-    let inbound_ids: [Uuid; 5] = [
+    let inbound_ids: [u64; 5] = [
         create_edge_from(datastore, outbound_v.id),
         create_edge_from(datastore, outbound_v.id),
         create_edge_from(datastore, outbound_v.id),
         create_edge_from(datastore, outbound_v.id),
         create_edge_from(datastore, outbound_v.id),
->>>>>>> 06134dde
     ];
 
     (outbound_v.id, inbound_ids)
 }
 
-pub fn create_time_range_queryable_edges<D: Datastore>(
-<<<<<<< HEAD
-    datastore: &mut D,
-) -> (u64, DateTime<Utc>, DateTime<Utc>, [u64; 5]) {
-    let trans = datastore.transaction().unwrap();
-=======
-    datastore: &D,
-) -> (Uuid, DateTime<Utc>, DateTime<Utc>, [Uuid; 5]) {
->>>>>>> 06134dde
+pub fn create_time_range_queryable_edges<D: Datastore>(datastore: &D) -> (u64, DateTime<Utc>, DateTime<Utc>, [u64; 5]) {
     let outbound_vertex_t = models::Identifier::new("test_outbound_vertex_type").unwrap();
     let outbound_v = models::Vertex::new(outbound_vertex_t);
     datastore.create_vertex(&outbound_v).unwrap();
