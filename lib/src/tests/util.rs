--- conflicted
+++ resolved
@@ -1,11 +1,5 @@
 use super::super::{Datastore, Transaction};
-<<<<<<< HEAD
-use models;
-=======
 use crate::models;
-use chrono::offset::Utc;
-use chrono::DateTime;
->>>>>>> cce09d80
 use uuid::Uuid;
 
 pub fn create_edge_from<T: Transaction>(trans: &T, outbound_id: Uuid) -> Uuid {
