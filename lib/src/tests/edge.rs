use std::collections::HashSet;

use super::util::{create_edge_from, create_edges, create_time_range_queryable_edges};
use crate::{
    models, Datastore, EdgeDirection, EdgeKey, EdgeQueryExt, SpecificEdgeQuery, SpecificVertexQuery, VertexQueryExt,
};

use chrono::offset::Utc;
use chrono::Timelike;
use uuid::Uuid;

pub fn should_get_a_valid_edge<D: Datastore>(datastore: &D) {
    let vertex_t = models::Identifier::new("test_vertex_type").unwrap();
    let outbound_v = models::Vertex::new(vertex_t.clone());
    let inbound_v = models::Vertex::new(vertex_t);
    datastore.create_vertex(&outbound_v).unwrap();
    datastore.create_vertex(&inbound_v).unwrap();
    let edge_t = models::Identifier::new("test_edge_type").unwrap();
    let key = models::EdgeKey::new(outbound_v.id, edge_t.clone(), inbound_v.id);

    // Record the start and end time. Round off the the nanoseconds off the
    // start time, since some implementations may not have that level of
    // accuracy.
    let start_time = Utc::now().with_nanosecond(0).unwrap();
    datastore.create_edge(&key).unwrap();
    let end_time = Utc::now();

<<<<<<< HEAD
    let e = trans.get_edges(SpecificEdgeQuery::single(key).into()).unwrap();
=======
    let e = datastore.get_edges(SpecificEdgeQuery::single(key).into()).unwrap();
>>>>>>> 4fb56b87
    assert_eq!(e.len(), 1);
    assert_eq!(e[0].key.outbound_id, outbound_v.id);
    assert_eq!(e[0].key.t, edge_t);
    assert_eq!(e[0].key.inbound_id, inbound_v.id);
    assert!(e[0].created_datetime >= start_time);
    assert!(e[0].created_datetime <= end_time);
}

pub fn should_not_get_an_invalid_edge<D: Datastore>(datastore: &D) {
    let vertex_t = models::Identifier::new("test_vertex_type").unwrap();
    let outbound_v = models::Vertex::new(vertex_t.clone());
    let inbound_v = models::Vertex::new(vertex_t);
    datastore.create_vertex(&outbound_v).unwrap();
    datastore.create_vertex(&inbound_v).unwrap();
    let edge_t = models::Identifier::new("test_edge_type").unwrap();

<<<<<<< HEAD
    let e = trans
        .get_edges(SpecificEdgeQuery::single(EdgeKey::new(outbound_v.id, edge_t.clone(), Uuid::default())).into())
        .unwrap();
    assert_eq!(e.len(), 0);
    let e = trans
=======
    let e = datastore
        .get_edges(SpecificEdgeQuery::single(EdgeKey::new(outbound_v.id, edge_t.clone(), Uuid::default())).into())
        .unwrap();
    assert_eq!(e.len(), 0);
    let e = datastore
>>>>>>> 4fb56b87
        .get_edges(SpecificEdgeQuery::single(EdgeKey::new(Uuid::default(), edge_t, inbound_v.id)).into())
        .unwrap();
    assert_eq!(e.len(), 0);
}

pub fn should_create_a_valid_edge<D: Datastore>(datastore: &D) {
    let vertex_t = models::Identifier::new("test_vertex_type").unwrap();
    let outbound_v = models::Vertex::new(vertex_t.clone());
    let inbound_v = models::Vertex::new(vertex_t);
    datastore.create_vertex(&outbound_v).unwrap();
    datastore.create_vertex(&inbound_v).unwrap();
    let edge_t = models::Identifier::new("test_edge_type").unwrap();

    // Set the edge and check
    let key = models::EdgeKey::new(outbound_v.id, edge_t, inbound_v.id);
<<<<<<< HEAD
    trans.create_edge(&key).unwrap();
    let e = trans.get_edges(SpecificEdgeQuery::single(key.clone()).into()).unwrap();
=======
    datastore.create_edge(&key).unwrap();
    let e = datastore
        .get_edges(SpecificEdgeQuery::single(key.clone()).into())
        .unwrap();
>>>>>>> 4fb56b87
    assert_eq!(e.len(), 1);
    assert_eq!(key, e[0].key);

    // `create_edge` should support the ability of updating an existing edge
    // - test for that
    datastore.create_edge(&key).unwrap();

    // First check that getting a single edge will still...get a single edge
<<<<<<< HEAD
    let e = trans.get_edges(SpecificEdgeQuery::single(key.clone()).into()).unwrap();
=======
    let e = datastore
        .get_edges(SpecificEdgeQuery::single(key.clone()).into())
        .unwrap();
>>>>>>> 4fb56b87
    assert_eq!(e.len(), 1);
    assert_eq!(key, e[0].key);

    // REGRESSION: Second check that getting an edge range will only fetch a
    // single edge
<<<<<<< HEAD
    let e = trans
=======
    let e = datastore
>>>>>>> 4fb56b87
        .get_edges(SpecificVertexQuery::single(outbound_v.id).outbound().limit(10).into())
        .unwrap();
    assert_eq!(e.len(), 1);
    assert_eq!(key, e[0].key);
}

pub fn should_not_create_an_invalid_edge<D: Datastore>(datastore: &D) {
    let vertex_t = models::Identifier::new("test_vertex_type").unwrap();
    let outbound_v = models::Vertex::new(vertex_t);
    datastore.create_vertex(&outbound_v).unwrap();
    let edge_t = models::Identifier::new("test_edge_type").unwrap();
    let key = models::EdgeKey::new(outbound_v.id, edge_t, Uuid::default());
    let result = datastore.create_edge(&key);
    assert_eq!(result.unwrap(), false);
}

pub fn should_delete_a_valid_edge<D: Datastore>(datastore: &D) {
    let vertex_t = models::Identifier::new("test_edge_type").unwrap();
    let outbound_v = models::Vertex::new(vertex_t.clone());
    let inbound_v = models::Vertex::new(vertex_t);
    datastore.create_vertex(&outbound_v).unwrap();
    datastore.create_vertex(&inbound_v).unwrap();

    let edge_t = models::Identifier::new("test_edge_type").unwrap();
    let key = models::EdgeKey::new(outbound_v.id, edge_t, inbound_v.id);
    datastore.create_edge(&key).unwrap();

    let q = SpecificEdgeQuery::single(key);
    datastore
        .set_edge_properties(
            q.clone().property(models::Identifier::new("foo").unwrap()),
            serde_json::Value::Bool(true),
        )
        .unwrap();

<<<<<<< HEAD
    trans.delete_edges(q.clone().into()).unwrap();
    let e = trans.get_edges(q.into()).unwrap();
=======
    datastore.delete_edges(q.clone().into()).unwrap();
    let e = datastore.get_edges(q.into()).unwrap();
>>>>>>> 4fb56b87
    assert_eq!(e.len(), 0);
}

pub fn should_not_delete_an_invalid_edge<D: Datastore>(datastore: &D) {
    let vertex_t = models::Identifier::new("test_edge_type").unwrap();
    let outbound_v = models::Vertex::new(vertex_t);
    datastore.create_vertex(&outbound_v).unwrap();
    let edge_t = models::Identifier::new("test_edge_type").unwrap();
<<<<<<< HEAD
    trans
=======
    datastore
>>>>>>> 4fb56b87
        .delete_edges(SpecificEdgeQuery::single(EdgeKey::new(outbound_v.id, edge_t, Uuid::default())).into())
        .unwrap();
}

pub fn should_get_an_edge_count<D: Datastore>(datastore: &D) {
    let (outbound_id, _) = create_edges(datastore);
    let t = models::Identifier::new("test_edge_type").unwrap();
    let count = datastore
        .get_edge_count(outbound_id, Some(&t), EdgeDirection::Outbound)
        .unwrap();
    assert_eq!(count, 5);
}

pub fn should_get_an_edge_count_with_no_type<D: Datastore>(datastore: &D) {
    let (outbound_id, _) = create_edges(datastore);
    let count = datastore
        .get_edge_count(outbound_id, None, EdgeDirection::Outbound)
        .unwrap();
    assert_eq!(count, 5);
}

pub fn should_get_an_edge_count_for_an_invalid_edge<D: Datastore>(datastore: &D) {
    let t = models::Identifier::new("test_edge_type").unwrap();
    let count = datastore
        .get_edge_count(Uuid::default(), Some(&t), EdgeDirection::Outbound)
        .unwrap();
    assert_eq!(count, 0);
}

pub fn should_get_an_inbound_edge_count<D: Datastore>(datastore: &D) {
    let (_, inbound_ids) = create_edges(datastore);
    let count = datastore
        .get_edge_count(inbound_ids[0], None, EdgeDirection::Inbound)
        .unwrap();
    assert_eq!(count, 1);
}

pub fn should_get_an_edge_range<D: Datastore>(datastore: &D) {
    let (outbound_id, start_time, end_time, _) = create_time_range_queryable_edges(datastore);
    let t = models::Identifier::new("test_edge_type").unwrap();
    let range = datastore
        .get_edges(
            SpecificVertexQuery::single(outbound_id)
                .outbound()
                .limit(10)
                .t(t)
                .low(start_time)
                .high(end_time)
                .into(),
        )
        .unwrap();
    check_edge_range(&range, outbound_id, 5);
}

pub fn should_get_edges_with_no_type<D: Datastore>(datastore: &D) {
    let (outbound_id, start_time, end_time, _) = create_time_range_queryable_edges(datastore);
    let range = datastore
        .get_edges(
            SpecificVertexQuery::single(outbound_id)
                .outbound()
                .limit(10)
                .low(start_time)
                .high(end_time)
                .into(),
        )
        .unwrap();
    check_edge_range(&range, outbound_id, 5);
}

pub fn should_get_no_edges_for_an_invalid_range<D: Datastore>(datastore: &D) {
    let (outbound_id, start_time, end_time, _) = create_time_range_queryable_edges(datastore);
    let t = models::Identifier::new("foo").unwrap();
    let range = datastore
        .get_edges(
            SpecificVertexQuery::single(outbound_id)
                .outbound()
                .limit(10)
                .t(t)
                .low(start_time)
                .high(end_time)
                .into(),
        )
        .unwrap();
    check_edge_range(&range, outbound_id, 0);
}

pub fn should_get_edges_with_no_high<D: Datastore>(datastore: &D) {
    let (outbound_id, start_time, _, _) = create_time_range_queryable_edges(datastore);
    let t = models::Identifier::new("test_edge_type").unwrap();
    let range = datastore
        .get_edges(
            SpecificVertexQuery::single(outbound_id)
                .outbound()
                .limit(10)
                .t(t)
                .low(start_time)
                .into(),
        )
        .unwrap();
    check_edge_range(&range, outbound_id, 10);
}

pub fn should_get_edges_with_no_low<D: Datastore>(datastore: &D) {
    let (outbound_id, _, end_time, _) = create_time_range_queryable_edges(datastore);
    let t = models::Identifier::new("test_edge_type").unwrap();
    let range = datastore
        .get_edges(
            SpecificVertexQuery::single(outbound_id)
                .outbound()
                .limit(10)
                .t(t)
                .high(end_time)
                .into(),
        )
        .unwrap();
    check_edge_range(&range, outbound_id, 10);
}

pub fn should_get_edges_with_no_time<D: Datastore>(datastore: &D) {
    let (outbound_id, _, _, _) = create_time_range_queryable_edges(datastore);
    let t = models::Identifier::new("test_edge_type").unwrap();
<<<<<<< HEAD
    let range = trans
=======
    let range = datastore
>>>>>>> 4fb56b87
        .get_edges(
            SpecificVertexQuery::single(outbound_id)
                .outbound()
                .limit(100)
                .t(t)
                .into(),
        )
        .unwrap();
    check_edge_range(&range, outbound_id, 15);
}

pub fn should_get_no_edges_for_reversed_time<D: Datastore>(datastore: &D) {
    let (outbound_id, start_time, end_time, _) = create_time_range_queryable_edges(datastore);
    let t = models::Identifier::new("test_edge_type").unwrap();
    let range = datastore
        .get_edges(
            SpecificVertexQuery::single(outbound_id)
                .outbound()
                .limit(10)
                .t(t)
                .low(end_time)
                .high(start_time)
                .into(),
        )
        .unwrap();
    check_edge_range(&range, outbound_id, 0);
}

pub fn should_get_edges<D: Datastore>(datastore: &D) {
    let (outbound_id, _, _, inbound_ids) = create_time_range_queryable_edges(datastore);
    let t = models::Identifier::new("test_edge_type").unwrap();
    let q = SpecificEdgeQuery::new(vec![
        EdgeKey::new(outbound_id, t.clone(), inbound_ids[0]),
        EdgeKey::new(outbound_id, t.clone(), inbound_ids[1]),
        EdgeKey::new(outbound_id, t.clone(), inbound_ids[2]),
        EdgeKey::new(outbound_id, t.clone(), inbound_ids[3]),
        EdgeKey::new(outbound_id, t, inbound_ids[4]),
    ]);
<<<<<<< HEAD
    let range = trans.get_edges(q.into()).unwrap();
=======
    let range = datastore.get_edges(q.into()).unwrap();
>>>>>>> 4fb56b87
    check_edge_range(&range, outbound_id, 5);
}

pub fn should_get_edges_piped<D: Datastore>(datastore: &D) {
    let vertex_t = models::Identifier::new("test_vertex_type").unwrap();
    let outbound_v = models::Vertex::new(vertex_t);
    datastore.create_vertex(&outbound_v).unwrap();

    let inbound_id = create_edge_from(datastore, outbound_v.id);

    let query_1 = SpecificVertexQuery::single(outbound_v.id)
        .outbound()
        .limit(1)
        .t(models::Identifier::new("test_edge_type").unwrap());
<<<<<<< HEAD
    let range = trans.get_edges(query_1.clone().into()).unwrap();
=======
    let range = datastore.get_edges(query_1.clone().into()).unwrap();
>>>>>>> 4fb56b87
    assert_eq!(range.len(), 1);
    assert_eq!(
        range[0].key,
        models::EdgeKey::new(
            outbound_v.id,
            models::Identifier::new("test_edge_type").unwrap(),
            inbound_id
        )
    );

    let query_2 = query_1
        .inbound()
        .limit(1)
        .inbound()
        .limit(1)
        .t(models::Identifier::new("test_edge_type").unwrap());
<<<<<<< HEAD
    let range = trans.get_edges(query_2.into()).unwrap();
=======
    let range = datastore.get_edges(query_2.into()).unwrap();
>>>>>>> 4fb56b87
    assert_eq!(range.len(), 1);
    assert_eq!(
        range[0].key,
        models::EdgeKey::new(
            outbound_v.id,
            models::Identifier::new("test_edge_type").unwrap(),
            inbound_id
        )
    );
}

fn check_edge_range(range: &[models::Edge], expected_outbound_id: Uuid, expected_length: usize) {
    assert_eq!(range.len(), expected_length);
    let mut covered_ids: HashSet<Uuid> = HashSet::new();
    let t = models::Identifier::new("test_edge_type").unwrap();

    for edge in range {
        assert_eq!(edge.key.outbound_id, expected_outbound_id);
        assert_eq!(edge.key.t, t);
        assert!(!covered_ids.contains(&edge.key.inbound_id));
        covered_ids.insert(edge.key.inbound_id);
    }
}<|MERGE_RESOLUTION|>--- conflicted
+++ resolved
@@ -25,11 +25,7 @@
     datastore.create_edge(&key).unwrap();
     let end_time = Utc::now();
 
-<<<<<<< HEAD
-    let e = trans.get_edges(SpecificEdgeQuery::single(key).into()).unwrap();
-=======
     let e = datastore.get_edges(SpecificEdgeQuery::single(key).into()).unwrap();
->>>>>>> 4fb56b87
     assert_eq!(e.len(), 1);
     assert_eq!(e[0].key.outbound_id, outbound_v.id);
     assert_eq!(e[0].key.t, edge_t);
@@ -46,19 +42,11 @@
     datastore.create_vertex(&inbound_v).unwrap();
     let edge_t = models::Identifier::new("test_edge_type").unwrap();
 
-<<<<<<< HEAD
-    let e = trans
+    let e = datastore
         .get_edges(SpecificEdgeQuery::single(EdgeKey::new(outbound_v.id, edge_t.clone(), Uuid::default())).into())
         .unwrap();
     assert_eq!(e.len(), 0);
-    let e = trans
-=======
-    let e = datastore
-        .get_edges(SpecificEdgeQuery::single(EdgeKey::new(outbound_v.id, edge_t.clone(), Uuid::default())).into())
-        .unwrap();
-    assert_eq!(e.len(), 0);
-    let e = datastore
->>>>>>> 4fb56b87
+    let e = datastore
         .get_edges(SpecificEdgeQuery::single(EdgeKey::new(Uuid::default(), edge_t, inbound_v.id)).into())
         .unwrap();
     assert_eq!(e.len(), 0);
@@ -74,15 +62,10 @@
 
     // Set the edge and check
     let key = models::EdgeKey::new(outbound_v.id, edge_t, inbound_v.id);
-<<<<<<< HEAD
-    trans.create_edge(&key).unwrap();
-    let e = trans.get_edges(SpecificEdgeQuery::single(key.clone()).into()).unwrap();
-=======
     datastore.create_edge(&key).unwrap();
     let e = datastore
         .get_edges(SpecificEdgeQuery::single(key.clone()).into())
         .unwrap();
->>>>>>> 4fb56b87
     assert_eq!(e.len(), 1);
     assert_eq!(key, e[0].key);
 
@@ -91,23 +74,15 @@
     datastore.create_edge(&key).unwrap();
 
     // First check that getting a single edge will still...get a single edge
-<<<<<<< HEAD
-    let e = trans.get_edges(SpecificEdgeQuery::single(key.clone()).into()).unwrap();
-=======
     let e = datastore
         .get_edges(SpecificEdgeQuery::single(key.clone()).into())
         .unwrap();
->>>>>>> 4fb56b87
     assert_eq!(e.len(), 1);
     assert_eq!(key, e[0].key);
 
     // REGRESSION: Second check that getting an edge range will only fetch a
     // single edge
-<<<<<<< HEAD
-    let e = trans
-=======
-    let e = datastore
->>>>>>> 4fb56b87
+    let e = datastore
         .get_edges(SpecificVertexQuery::single(outbound_v.id).outbound().limit(10).into())
         .unwrap();
     assert_eq!(e.len(), 1);
@@ -143,13 +118,8 @@
         )
         .unwrap();
 
-<<<<<<< HEAD
-    trans.delete_edges(q.clone().into()).unwrap();
-    let e = trans.get_edges(q.into()).unwrap();
-=======
     datastore.delete_edges(q.clone().into()).unwrap();
     let e = datastore.get_edges(q.into()).unwrap();
->>>>>>> 4fb56b87
     assert_eq!(e.len(), 0);
 }
 
@@ -158,11 +128,7 @@
     let outbound_v = models::Vertex::new(vertex_t);
     datastore.create_vertex(&outbound_v).unwrap();
     let edge_t = models::Identifier::new("test_edge_type").unwrap();
-<<<<<<< HEAD
-    trans
-=======
     datastore
->>>>>>> 4fb56b87
         .delete_edges(SpecificEdgeQuery::single(EdgeKey::new(outbound_v.id, edge_t, Uuid::default())).into())
         .unwrap();
 }
@@ -284,11 +250,7 @@
 pub fn should_get_edges_with_no_time<D: Datastore>(datastore: &D) {
     let (outbound_id, _, _, _) = create_time_range_queryable_edges(datastore);
     let t = models::Identifier::new("test_edge_type").unwrap();
-<<<<<<< HEAD
-    let range = trans
-=======
-    let range = datastore
->>>>>>> 4fb56b87
+    let range = datastore
         .get_edges(
             SpecificVertexQuery::single(outbound_id)
                 .outbound()
@@ -327,11 +289,7 @@
         EdgeKey::new(outbound_id, t.clone(), inbound_ids[3]),
         EdgeKey::new(outbound_id, t, inbound_ids[4]),
     ]);
-<<<<<<< HEAD
-    let range = trans.get_edges(q.into()).unwrap();
-=======
     let range = datastore.get_edges(q.into()).unwrap();
->>>>>>> 4fb56b87
     check_edge_range(&range, outbound_id, 5);
 }
 
@@ -346,11 +304,7 @@
         .outbound()
         .limit(1)
         .t(models::Identifier::new("test_edge_type").unwrap());
-<<<<<<< HEAD
-    let range = trans.get_edges(query_1.clone().into()).unwrap();
-=======
     let range = datastore.get_edges(query_1.clone().into()).unwrap();
->>>>>>> 4fb56b87
     assert_eq!(range.len(), 1);
     assert_eq!(
         range[0].key,
@@ -367,11 +321,7 @@
         .inbound()
         .limit(1)
         .t(models::Identifier::new("test_edge_type").unwrap());
-<<<<<<< HEAD
-    let range = trans.get_edges(query_2.into()).unwrap();
-=======
     let range = datastore.get_edges(query_2.into()).unwrap();
->>>>>>> 4fb56b87
     assert_eq!(range.len(), 1);
     assert_eq!(
         range[0].key,
