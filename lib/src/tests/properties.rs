--- conflicted
+++ resolved
@@ -1,15 +1,7 @@
-<<<<<<< HEAD
-use super::super::{
-    Datastore, EdgeKey, EdgeQueryExt, JsonValue, SpecificEdgeQuery, SpecificVertexQuery, Transaction, Type, Vertex,
-    VertexQueryExt,
+use crate::{
+    Datastore, EdgeKey, EdgeQueryExt, JsonValue, SpecificEdgeQuery, SpecificVertexQuery, Transaction, Type, Vertex, VertexQueryExt,
 };
-=======
-use crate::{
-    Datastore, EdgeKey, EdgeQueryExt, SpecificEdgeQuery, SpecificVertexQuery, Transaction, Type, Vertex, VertexQueryExt,
-};
-
-use serde_json::Value as JsonValue;
->>>>>>> ce3e8dc5
+
 use uuid::Uuid;
 
 pub fn should_handle_vertex_properties<D: Datastore>(datastore: &mut D) {
