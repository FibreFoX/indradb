use super::schema;
use super::super::{Datastore, EdgeDirection, EdgeQuery, Transaction, VertexQuery};
use super::util::CTEQueryBuilder;
use chrono::DateTime;
use chrono::offset::Utc;
use errors::{Error, Result};
use models;
use num_cpus;
use postgres;
use postgres::types::ToSql;
use r2d2::{Pool, PooledConnection};
use r2d2_postgres::{PostgresConnectionManager, TlsMode};
use serde_json::Value as JsonValue;
use std::cmp::min;
<<<<<<< HEAD
use util::generate_uuid_v1;
=======
use std::i64;
use std::mem;
use std::sync::Arc;
use util::UuidGenerator;
use uuid::Uuid;
>>>>>>> 2398c8dc

/// A datastore that is backed by a postgres database.
#[derive(Clone, Debug)]
pub struct PostgresDatastore {
    pool: Pool<PostgresConnectionManager>,
}

impl PostgresDatastore {
    /// Creates a new postgres-backed datastore.
    ///
    /// # Arguments
    /// * `pool_size` - The maximum number of connections to maintain to
    ///   postgres. If `None`, it defaults to twice the number of CPUs.
    /// * `connetion_string` - The postgres database connection string.
<<<<<<< HEAD
    pub fn new(
        pool_size: Option<u32>,
        connection_string: String,
    ) -> Result<PostgresDatastore> {
=======
    /// * `secure_uuids` - If true, UUIDv4 will be used, which will result in
    ///   difficult to guess UUIDs at the detriment of a more index-optimized
    ///   (and thus faster) variant.
    pub fn new(pool_size: Option<u32>, connection_string: String, secure_uuids: bool) -> Result<PostgresDatastore> {
>>>>>>> 2398c8dc
        let unwrapped_pool_size: u32 = match pool_size {
            Some(val) => val,
            None => min(num_cpus::get() as u32, 128u32),
        };

        let manager = PostgresConnectionManager::new(&*connection_string, TlsMode::None)?;
        let pool = Pool::builder()
            .max_size(unwrapped_pool_size)
            .build(manager)?;

        Ok(PostgresDatastore {
            pool: pool,
        })
    }

    /// Creates a new postgres-backed datastore.
    ///
    /// # Arguments
    /// * `connetion_string` - The postgres database connection string.
    pub fn create_schema(connection_string: String) -> Result<()> {
        let conn = postgres::Connection::connect(connection_string, postgres::TlsMode::None)
            .map_err(|err| Error::with_chain(err, "Could not connect to the postgres database"))?;

        for statement in schema::SCHEMA.split(";") {
            conn.execute(statement, &vec![])?;
        }

        Ok(())
    }
}

impl Datastore<PostgresTransaction> for PostgresDatastore {
    fn transaction(&self) -> Result<PostgresTransaction> {
        let conn = self.pool.get()?;
        let trans = PostgresTransaction::new(conn)?;
        Ok(trans)
    }
}

/// A postgres-backed datastore transaction.
#[derive(Debug)]
pub struct PostgresTransaction {
    trans: postgres::transaction::Transaction<'static>,
    conn: Box<PooledConnection<PostgresConnectionManager>>,
}

impl PostgresTransaction {
<<<<<<< HEAD
    fn new(
        conn: PooledConnection<PostgresConnectionManager>,
    ) -> Result<Self> {
=======
    fn new(conn: PooledConnection<PostgresConnectionManager>, uuid_generator: Arc<UuidGenerator>) -> Result<Self> {
>>>>>>> 2398c8dc
        let conn = Box::new(conn);

        let trans: postgres::transaction::Transaction<'static> = unsafe {
            mem::transmute(conn.transaction()
                .map_err(|err| Error::with_chain(err, "Could not create transaction"))?)
        };

        trans.set_commit();

        Ok(PostgresTransaction {
            conn: conn,
            trans: trans,
        })
    }

    fn vertex_query_to_sql(&self, q: &VertexQuery, sql_query_builder: &mut CTEQueryBuilder) {
        match q {
            &VertexQuery::All {
                ref start_id,
                ref limit,
            } => match start_id {
                &Some(start_id) => {
                    let query_template = "SELECT id, type FROM %t WHERE id > %p ORDER BY id LIMIT %p";
                    let params: Vec<Box<ToSql>> = vec![Box::new(start_id), Box::new(*limit as i64)];
                    sql_query_builder.push(query_template, "vertices", params);
                }
                &None => {
                    let query_template = "SELECT id, type FROM %t ORDER BY id LIMIT %p";
                    let params: Vec<Box<ToSql>> = vec![Box::new(*limit as i64)];
                    sql_query_builder.push(query_template, "vertices", params);
                }
            },
            &VertexQuery::Vertices { ref ids } => {
                let mut params_template_builder = vec![];
                let mut params: Vec<Box<ToSql>> = vec![];

                for id in ids {
                    params_template_builder.push("%p");
                    params.push(Box::new(*id));
                }

                let query_template = format!(
                    "SELECT id, type FROM %t WHERE id IN ({}) ORDER BY id",
                    params_template_builder.join(", ")
                );
                sql_query_builder.push(&query_template[..], "vertices", params);
            }
            &VertexQuery::Pipe {
                ref edge_query,
                ref converter,
                ref limit,
            } => {
                self.edge_query_to_sql(edge_query, sql_query_builder);
                let params: Vec<Box<ToSql>> = vec![Box::new(*limit as i64)];

                let query_template = match converter {
                    &EdgeDirection::Outbound => {
                        "SELECT id, type FROM vertices WHERE id IN (SELECT outbound_id FROM %t) ORDER BY id LIMIT %p"
                    }
                    &EdgeDirection::Inbound => {
                        "SELECT id, type FROM vertices WHERE id IN (SELECT inbound_id FROM %t) ORDER BY id LIMIT %p"
                    }
                };

                sql_query_builder.push(query_template, "", params);
            }
        }
    }

    fn edge_query_to_sql(&self, q: &EdgeQuery, sql_query_builder: &mut CTEQueryBuilder) {
        match q {
            &EdgeQuery::Edges { ref keys } => {
                let mut params_template_builder = vec![];
                let mut params: Vec<Box<ToSql>> = vec![];

                for key in keys {
                    params_template_builder.push("(%p, %p, %p)");
                    params.push(Box::new(key.outbound_id));
                    params.push(Box::new(key.t.0.to_string()));
                    params.push(Box::new(key.inbound_id));
                }

                let query_template = format!(
                    "SELECT id, outbound_id, type, inbound_id, update_timestamp FROM %t WHERE (outbound_id, type, inbound_id) IN ({})",
                    params_template_builder.join(", ")
                );
                sql_query_builder.push(&query_template[..], "edges", params);
            }
            &EdgeQuery::Pipe {
                ref vertex_query,
                converter,
                ref type_filter,
                high_filter,
                low_filter,
                limit,
            } => {
                self.vertex_query_to_sql(&*vertex_query, sql_query_builder);

                let mut where_clause_template_builder = vec![];
                let mut params: Vec<Box<ToSql>> = vec![];

                if let &Some(ref type_filter) = type_filter {
                    where_clause_template_builder.push("type = %p");
                    params.push(Box::new(type_filter.0.to_string()));
                }

                if let Some(high_filter) = high_filter {
                    where_clause_template_builder.push("update_timestamp <= %p");
                    params.push(Box::new(high_filter));
                }

                if let Some(low_filter) = low_filter {
                    where_clause_template_builder.push("update_timestamp >= %p");
                    params.push(Box::new(low_filter));
                }

                params.push(Box::new(limit as i64));
                let where_clause = where_clause_template_builder.join(" AND ");

                let query_template = match (converter, where_clause.len()) {
                    (EdgeDirection::Outbound, 0) => {
                        "SELECT id, outbound_id, type, inbound_id, update_timestamp FROM edges WHERE outbound_id IN (SELECT id FROM %t) ORDER BY update_timestamp DESC LIMIT %p".to_string()
                    }
                    (EdgeDirection::Outbound, _) => {
                        format!(
                            "SELECT id, outbound_id, type, inbound_id, update_timestamp FROM edges WHERE outbound_id IN (SELECT id FROM %t) AND {} ORDER BY update_timestamp DESC LIMIT %p",
                            where_clause
                        )
                    }
                    (EdgeDirection::Inbound, 0) => {
                        "SELECT id, outbound_id, type, inbound_id, update_timestamp FROM edges WHERE inbound_id IN (SELECT id FROM %t) ORDER BY update_timestamp DESC LIMIT %p".to_string()
                    }
                    (EdgeDirection::Inbound, _) => {
                        format!(
                            "SELECT id, outbound_id, type, inbound_id, update_timestamp FROM edges WHERE inbound_id IN (SELECT id FROM %t) AND {} ORDER BY update_timestamp DESC LIMIT %p",
                            where_clause
                        )
                    }
                };

                sql_query_builder.push(&query_template[..], "", params);
            }
        }
    }
}

impl Transaction for PostgresTransaction {
    fn create_vertex(&self, vertex: &models::Vertex) -> Result<bool> {
        // Because this command could fail, we need to set a savepoint to roll
        // back to, rather than spoiling the entire transaction
        let trans = self.trans.savepoint("create_vertex")?;

        let result = self.trans.execute(
            "INSERT INTO vertices (id, type) VALUES ($1, $2)",
            &[&vertex.id, &vertex.t.0],
        );

        if result.is_err() {
            trans.set_rollback();
            Ok(false)
        } else {
            trans.set_commit();
            Ok(true)
        }
    }

    fn get_vertices(&self, q: &VertexQuery) -> Result<Vec<models::Vertex>> {
        let mut sql_query_builder = CTEQueryBuilder::new();
        self.vertex_query_to_sql(q, &mut sql_query_builder);
        let (query, params) = sql_query_builder.into_query_payload("SELECT id, type FROM %t", vec![]);
        let params_refs: Vec<&ToSql> = params.iter().map(|x| &**x).collect();

        let results = self.trans.query(&query[..], &params_refs[..])?;
        let mut vertices: Vec<models::Vertex> = Vec::new();

        for row in &results {
            let id: Uuid = row.get(0);
            let t_str: String = row.get(1);
            let v = models::Vertex::with_id(id, models::Type::new(t_str).unwrap());
            vertices.push(v);
        }

        Ok(vertices)
    }

    fn delete_vertices(&self, q: &VertexQuery) -> Result<()> {
        let mut sql_query_builder = CTEQueryBuilder::new();
        self.vertex_query_to_sql(q, &mut sql_query_builder);
        let (query, params) = sql_query_builder.into_query_payload(
            "DELETE FROM vertices WHERE id IN (SELECT id FROM %t)",
            vec![],
        );
        let params_refs: Vec<&ToSql> = params.iter().map(|x| &**x).collect();
        self.trans.execute(&query[..], &params_refs[..])?;
        Ok(())
    }

    fn get_vertex_count(&self) -> Result<u64> {
        let results = self.trans.query("SELECT COUNT(*) FROM vertices", &[])?;

        for row in &results {
            let count: i64 = row.get(0);
            return Ok(count as u64);
        }

        unreachable!();
    }

    fn create_edge(&self, key: &models::EdgeKey) -> Result<bool> {
        let id = generate_uuid_v1();

        // Because this command could fail, we need to set a savepoint to roll
        // back to, rather than spoiling the entire transaction
        let trans = self.trans.savepoint("set_edge")?;

        let results = trans.query(
            "
            INSERT INTO edges (id, outbound_id, type, inbound_id, update_timestamp)
            VALUES ($1, $2, $3, $4, CLOCK_TIMESTAMP())
            ON CONFLICT ON CONSTRAINT edges_outbound_id_type_inbound_id_ukey
            DO UPDATE SET update_timestamp=CLOCK_TIMESTAMP()
        ",
            &[&id, &key.outbound_id, &key.t.0, &key.inbound_id],
        );

        if results.is_err() {
            trans.set_rollback();
            Ok(false)
        } else {
            trans.set_commit();
            Ok(true)
        }
    }

    fn get_edges(&self, q: &EdgeQuery) -> Result<Vec<models::Edge>> {
        let mut sql_query_builder = CTEQueryBuilder::new();
        self.edge_query_to_sql(q, &mut sql_query_builder);
        let (query, params) = sql_query_builder.into_query_payload(
            "SELECT outbound_id, type, inbound_id, update_timestamp FROM %t",
            vec![],
        );
        let params_refs: Vec<&ToSql> = params.iter().map(|x| &**x).collect();

        let results = self.trans.query(&query[..], &params_refs[..])?;
        let mut edges: Vec<models::Edge> = Vec::new();

        for row in &results {
            let outbound_id: Uuid = row.get(0);
            let t_str: String = row.get(1);
            let inbound_id: Uuid = row.get(2);
            let update_datetime: DateTime<Utc> = row.get(3);
            let t = models::Type::new(t_str).unwrap();
            let key = models::EdgeKey::new(outbound_id, t, inbound_id);
            let edge = models::Edge::new(key, update_datetime);
            edges.push(edge);
        }

        Ok(edges)
    }

    fn delete_edges(&self, q: &EdgeQuery) -> Result<()> {
        let mut sql_query_builder = CTEQueryBuilder::new();
        self.edge_query_to_sql(q, &mut sql_query_builder);
        let (query, params) =
            sql_query_builder.into_query_payload("DELETE FROM edges WHERE id IN (SELECT id FROM %t)", vec![]);
        let params_refs: Vec<&ToSql> = params.iter().map(|x| &**x).collect();
        self.trans.execute(&query[..], &params_refs[..])?;
        Ok(())
    }

    fn get_edge_count(
        &self,
        id: Uuid,
        type_filter: Option<&models::Type>,
        direction: models::EdgeDirection,
    ) -> Result<u64> {
        let results = match (direction, type_filter) {
            (models::EdgeDirection::Outbound, Some(t)) => self.trans.query(
                "SELECT COUNT(*) FROM edges WHERE outbound_id=$1 AND type=$2",
                &[&id, &t.0],
            ),
            (models::EdgeDirection::Outbound, None) => self.trans
                .query("SELECT COUNT(*) FROM edges WHERE outbound_id=$1", &[&id]),
            (models::EdgeDirection::Inbound, Some(t)) => self.trans.query(
                "SELECT COUNT(*) FROM edges WHERE inbound_id=$1 AND type=$2",
                &[&id, &t.0],
            ),
            (models::EdgeDirection::Inbound, None) => self.trans
                .query("SELECT COUNT(*) FROM edges WHERE inbound_id=$1", &[&id]),
        }?;

        for row in &results {
            let count: i64 = row.get(0);
            return Ok(count as u64);
        }

        unreachable!();
    }

    fn get_global_metadata(&self, name: &str) -> Result<Option<JsonValue>> {
        let results = self.trans
            .query("SELECT value FROM global_metadata WHERE name=$1", &[&name])?;

        for row in &results {
            let value: JsonValue = row.get(0);
            return Ok(Some(value));
        }

        Ok(None)
    }

    fn set_global_metadata(&self, name: &str, value: &JsonValue) -> Result<()> {
        self.trans.execute(
            "
            INSERT INTO global_metadata (name, value)
            VALUES ($1, $2)
            ON CONFLICT ON CONSTRAINT global_metadata_pkey
            DO UPDATE SET value=$2
            RETURNING 1
            ",
            &[&name, value],
        )?;

        Ok(())
    }

    fn delete_global_metadata(&self, name: &str) -> Result<()> {
        self.trans.execute(
            "DELETE FROM global_metadata WHERE name=$1 RETURNING 1",
            &[&name],
        )?;

        Ok(())
    }

    fn get_vertex_metadata(&self, q: &VertexQuery, name: &str) -> Result<Vec<models::VertexMetadata>> {
        let mut sql_query_builder = CTEQueryBuilder::new();
        self.vertex_query_to_sql(q, &mut sql_query_builder);
        let (query, params) = sql_query_builder.into_query_payload(
            "SELECT owner_id, value FROM vertex_metadata WHERE owner_id IN (SELECT id FROM %t) AND name=%p",
            vec![Box::new(name.to_string())],
        );
        let params_refs: Vec<&ToSql> = params.iter().map(|x| &**x).collect();
        let results = self.trans.query(&query[..], &params_refs[..])?;
        let mut metadata = Vec::new();

        for row in &results {
            let id: Uuid = row.get(0);
            let value: JsonValue = row.get(1);
            metadata.push(models::VertexMetadata::new(id, value));
        }

        Ok(metadata)
    }

    fn set_vertex_metadata(&self, q: &VertexQuery, name: &str, value: &JsonValue) -> Result<()> {
        let mut sql_query_builder = CTEQueryBuilder::new();
        self.vertex_query_to_sql(q, &mut sql_query_builder);
        let (query, params) = sql_query_builder.into_query_payload(
            "
            INSERT INTO vertex_metadata (owner_id, name, value)
            SELECT id, %p, %p FROM %t
            ON CONFLICT ON CONSTRAINT vertex_metadata_pkey
            DO UPDATE SET value=%p
            ",
            vec![
                Box::new(name.to_string()),
                Box::new(value.clone()),
                Box::new(value.clone()),
            ],
        );
        let params_refs: Vec<&ToSql> = params.iter().map(|x| &**x).collect();
        self.trans.execute(&query[..], &params_refs[..])?;
        Ok(())
    }

    fn delete_vertex_metadata(&self, q: &VertexQuery, name: &str) -> Result<()> {
        let mut sql_query_builder = CTEQueryBuilder::new();
        self.vertex_query_to_sql(q, &mut sql_query_builder);
        let (query, params) = sql_query_builder.into_query_payload(
            "DELETE FROM vertex_metadata WHERE owner_id IN (SELECT id FROM %t) AND name=%p",
            vec![Box::new(name.to_string())],
        );
        let params_refs: Vec<&ToSql> = params.iter().map(|x| &**x).collect();
        self.trans.execute(&query[..], &params_refs[..])?;
        Ok(())
    }

    fn get_edge_metadata(&self, q: &EdgeQuery, name: &str) -> Result<Vec<models::EdgeMetadata>> {
        let mut sql_query_builder = CTEQueryBuilder::new();
        self.edge_query_to_sql(q, &mut sql_query_builder);

        let (query, params) = sql_query_builder.into_query_payload(
            "
            SELECT edges.outbound_id, edges.type, edges.inbound_id, edge_metadata.value
            FROM edge_metadata JOIN edges ON edge_metadata.owner_id=edges.id
            WHERE owner_id IN (SELECT id FROM %t) AND name=%p
            ",
            vec![Box::new(name.to_string())],
        );

        let params_refs: Vec<&ToSql> = params.iter().map(|x| &**x).collect();
        let results = self.trans.query(&query[..], &params_refs[..])?;
        let mut metadata = Vec::new();

        for row in &results {
            let outbound_id: Uuid = row.get(0);
            let t_str: String = row.get(1);
            let inbound_id: Uuid = row.get(2);
            let value: JsonValue = row.get(3);
            let t = models::Type::new(t_str).unwrap();
            let key = models::EdgeKey::new(outbound_id, t, inbound_id);
            metadata.push(models::EdgeMetadata::new(key, value));
        }

        Ok(metadata)
    }

    fn set_edge_metadata(&self, q: &EdgeQuery, name: &str, value: &JsonValue) -> Result<()> {
        let mut sql_query_builder = CTEQueryBuilder::new();
        self.edge_query_to_sql(q, &mut sql_query_builder);
        let (query, params) = sql_query_builder.into_query_payload(
            "
            INSERT INTO edge_metadata (owner_id, name, value)
            SELECT id, %p, %p FROM %t
            ON CONFLICT ON CONSTRAINT edge_metadata_pkey
            DO UPDATE SET value=%p
            ",
            vec![
                Box::new(name.to_string()),
                Box::new(value.clone()),
                Box::new(value.clone()),
            ],
        );
        let params_refs: Vec<&ToSql> = params.iter().map(|x| &**x).collect();
        self.trans.execute(&query[..], &params_refs[..])?;
        Ok(())
    }

    fn delete_edge_metadata(&self, q: &EdgeQuery, name: &str) -> Result<()> {
        let mut sql_query_builder = CTEQueryBuilder::new();
        self.edge_query_to_sql(q, &mut sql_query_builder);
        let (query, params) = sql_query_builder.into_query_payload(
            "DELETE FROM edge_metadata WHERE owner_id IN (SELECT id FROM %t) AND name=%p",
            vec![Box::new(name.to_string())],
        );
        let params_refs: Vec<&ToSql> = params.iter().map(|x| &**x).collect();
        self.trans.execute(&query[..], &params_refs[..])?;
        Ok(())
    }
}<|MERGE_RESOLUTION|>--- conflicted
+++ resolved
@@ -12,15 +12,10 @@
 use r2d2_postgres::{PostgresConnectionManager, TlsMode};
 use serde_json::Value as JsonValue;
 use std::cmp::min;
-<<<<<<< HEAD
-use util::generate_uuid_v1;
-=======
 use std::i64;
 use std::mem;
-use std::sync::Arc;
-use util::UuidGenerator;
+use util::generate_uuid_v1;
 use uuid::Uuid;
->>>>>>> 2398c8dc
 
 /// A datastore that is backed by a postgres database.
 #[derive(Clone, Debug)]
@@ -35,17 +30,7 @@
     /// * `pool_size` - The maximum number of connections to maintain to
     ///   postgres. If `None`, it defaults to twice the number of CPUs.
     /// * `connetion_string` - The postgres database connection string.
-<<<<<<< HEAD
-    pub fn new(
-        pool_size: Option<u32>,
-        connection_string: String,
-    ) -> Result<PostgresDatastore> {
-=======
-    /// * `secure_uuids` - If true, UUIDv4 will be used, which will result in
-    ///   difficult to guess UUIDs at the detriment of a more index-optimized
-    ///   (and thus faster) variant.
-    pub fn new(pool_size: Option<u32>, connection_string: String, secure_uuids: bool) -> Result<PostgresDatastore> {
->>>>>>> 2398c8dc
+    pub fn new(pool_size: Option<u32>, connection_string: String) -> Result<PostgresDatastore> {
         let unwrapped_pool_size: u32 = match pool_size {
             Some(val) => val,
             None => min(num_cpus::get() as u32, 128u32),
@@ -56,9 +41,7 @@
             .max_size(unwrapped_pool_size)
             .build(manager)?;
 
-        Ok(PostgresDatastore {
-            pool: pool,
-        })
+        Ok(PostgresDatastore { pool: pool })
     }
 
     /// Creates a new postgres-backed datastore.
@@ -93,13 +76,7 @@
 }
 
 impl PostgresTransaction {
-<<<<<<< HEAD
-    fn new(
-        conn: PooledConnection<PostgresConnectionManager>,
-    ) -> Result<Self> {
-=======
-    fn new(conn: PooledConnection<PostgresConnectionManager>, uuid_generator: Arc<UuidGenerator>) -> Result<Self> {
->>>>>>> 2398c8dc
+    fn new(conn: PooledConnection<PostgresConnectionManager>) -> Result<Self> {
         let conn = Box::new(conn);
 
         let trans: postgres::transaction::Transaction<'static> = unsafe {
