use crate::{EdgeKey, Identifier, Vertex};

/// An item to insert, as part of a bulk insert request.
#[derive(Clone, Debug, PartialEq)]
pub enum BulkInsertItem {
    /// A vertex to insert.
    Vertex(Vertex),
    /// An edge to insert.
    Edge(EdgeKey),
    /// A vertex property to insert.
<<<<<<< HEAD
    VertexProperty(u64, Identifier, JsonValue),
=======
    VertexProperty(Uuid, Identifier, serde_json::Value),
>>>>>>> 06134dde
    /// An edge property to insert.
    EdgeProperty(EdgeKey, Identifier, serde_json::Value),
}<|MERGE_RESOLUTION|>--- conflicted
+++ resolved
@@ -8,11 +8,7 @@
     /// An edge to insert.
     Edge(EdgeKey),
     /// A vertex property to insert.
-<<<<<<< HEAD
-    VertexProperty(u64, Identifier, JsonValue),
-=======
-    VertexProperty(Uuid, Identifier, serde_json::Value),
->>>>>>> 06134dde
+    VertexProperty(u64, Identifier, serde_json::Value),
     /// An edge property to insert.
     EdgeProperty(EdgeKey, Identifier, serde_json::Value),
 }