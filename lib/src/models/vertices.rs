--- conflicted
+++ resolved
@@ -1,9 +1,6 @@
 use super::types::Type;
-<<<<<<< HEAD
 use util::generate_uuid_v1;
-=======
 use uuid::Uuid;
->>>>>>> 2398c8dc
 
 /// A vertex.
 ///
