use crate::errors::{Error, Result};
use crate::models;
use crate::models::{EdgeQueryExt, VertexQueryExt};
use std::vec::Vec;

/// Specifies a datastore implementation.
///
/// # Errors
/// All methods may return an error if something unexpected happens - e.g.
/// if there was a problem connecting to the underlying database.
pub trait Datastore {
    type Trans: Transaction;

    /// Syncs persisted content. Depending on the datastore implementation,
    /// this has different meanings - including potentially being a no-op.
    fn sync(&self) -> Result<()>;

    /// Creates a new transaction.
    fn transaction(&self) -> Result<Self::Trans>;

    /// Bulk inserts many vertices, edges, and/or properties.
    ///
    /// Note that datastores have discretion on how to approach safeguard vs
    /// performance tradeoffs. In particular:
    /// * If the datastore is disk-backed, it may or may not flush before
    ///   returning.
    /// * The datastore might not verify for correctness; e.g., it might not
    ///   ensure that the relevant vertices exist before inserting an edge.
    /// If you want maximum protection, use the equivalent functions in
    /// transactions, which will provide more safeguards.
    ///
    /// # Arguments
    /// * `items`: The items to insert.
    fn bulk_insert<I>(&self, items: I) -> Result<()>
    where
        I: Iterator<Item = models::BulkInsertItem>,
    {
        let trans = self.transaction()?;

        for item in items {
            match item {
                models::BulkInsertItem::Vertex(vertex) => {
                    trans.create_vertex(&vertex)?;
                }
                models::BulkInsertItem::Edge(edge_key) => {
                    trans.create_edge(&edge_key)?;
                }
                models::BulkInsertItem::VertexProperty(id, name, value) => {
                    let query = models::SpecificVertexQuery::single(id).property(name);
                    trans.set_vertex_properties(query, &value)?;
                }
                models::BulkInsertItem::EdgeProperty(edge_key, name, value) => {
                    let query = models::SpecificEdgeQuery::single(edge_key).property(name);
                    trans.set_edge_properties(query, &value)?;
                }
            }
        }

        Ok(())
    }

    // Enables indexing on a specified property. When indexing is enabled on a
    // property, it's possible to query on its presence and values.
    //
    // # Arguments
    // * `name`: The name of the property to index.
    fn index_property<T: Into<models::Identifier>>(&self, name: T) -> Result<()>;
}

/// Specifies a transaction implementation, which are provided by datastores.
///
/// All datastore manipulations are done through transactions. Datastore
/// implementations carry different guarantees. Depending on the
/// implementation, it may not be possible to rollback the changes on error.
/// See the documentation of individual implementations for details.
pub trait Transaction {
    /// Creates a new vertex. Returns whether the vertex was successfully
    /// created - if this is false, it's because a vertex with the same id
    /// already exists.
    ///
    /// # Arguments
    /// * `vertex`: The vertex to create.
    fn create_vertex(&self, vertex: &models::Vertex) -> Result<bool>;

    /// Creates a new vertex with just a type specification. As opposed to
    /// `create_vertex`, this is used when you do not want to manually specify
    /// the vertex's ID. Returns the new vertex's ID.
    ///
    /// # Arguments
    /// * `t`: The type of the vertex to create.
<<<<<<< HEAD
    fn create_vertex_from_type(&self, t: models::Type) -> Result<u64> {
=======
    fn create_vertex_from_type(&self, t: models::Identifier) -> Result<Uuid> {
>>>>>>> f3283964
        let v = models::Vertex::new(t);

        if !self.create_vertex(&v)? {
            Err(Error::IdTaken)
        } else {
            Ok(v.id)
        }
    }

    /// Gets a range of vertices specified by a query.
    ///
    /// # Arguments
    /// * `q`: The query to run.
    fn get_vertices<Q: Into<models::VertexQuery>>(&self, q: Q) -> Result<Vec<models::Vertex>>;

    /// Deletes existing vertices specified by a query.
    ///
    /// # Arguments
    /// * `q`: The query to run.
    fn delete_vertices<Q: Into<models::VertexQuery>>(&self, q: Q) -> Result<()>;

    /// Gets the number of vertices in the datastore.
    fn get_vertex_count(&self) -> Result<u64>;

    /// Creates a new edge. If the edge already exists, this will update it
    /// with a new update datetime. Returns whether the edge was successfully
    /// created - if this is false, it's because one of the specified vertices
    /// is missing.
    ///
    /// # Arguments
    /// * `key`: The edge to create.
    fn create_edge(&self, key: &models::EdgeKey) -> Result<bool>;

    /// Gets a range of edges specified by a query.
    ///
    /// # Arguments
    /// * `q`: The query to run.
    fn get_edges<Q: Into<models::EdgeQuery>>(&self, q: Q) -> Result<Vec<models::Edge>>;

    /// Deletes a set of edges specified by a query.
    ///
    /// # Arguments
    /// * `q`: The query to run.
    fn delete_edges<Q: Into<models::EdgeQuery>>(&self, q: Q) -> Result<()>;

    /// Gets the number of edges associated with a vertex.
    ///
    /// # Arguments
    /// * `id`: The id of the vertex.
    /// * `t`: Only get the count for a specified edge type.
    /// * `direction`: The direction of edges to get.
<<<<<<< HEAD
    fn get_edge_count(&self, id: u64, t: Option<&models::Type>, direction: models::EdgeDirection) -> Result<u64>;
=======
    fn get_edge_count(&self, id: Uuid, t: Option<&models::Identifier>, direction: models::EdgeDirection)
        -> Result<u64>;
>>>>>>> f3283964

    /// Gets vertex properties.
    ///
    /// # Arguments
    /// * `q`: The query to run.
    fn get_vertex_properties(&self, q: models::VertexPropertyQuery) -> Result<Vec<models::VertexProperty>>;

    /// Gets all vertex properties.
    ///
    /// # Arguments
    /// * `q`: The query to run.
    fn get_all_vertex_properties<Q: Into<models::VertexQuery>>(&self, q: Q) -> Result<Vec<models::VertexProperties>>;

    /// Sets a vertex properties.
    ///
    /// # Arguments
    /// * `q`: The query to run.
    /// * `value`: The property value.
    fn set_vertex_properties(&self, q: models::VertexPropertyQuery, value: &models::JsonValue) -> Result<()>;

    /// Deletes vertex properties.
    ///
    /// # Arguments
    /// * `q`: The query to run.
    fn delete_vertex_properties(&self, q: models::VertexPropertyQuery) -> Result<()>;

    /// Gets edge properties.
    ///
    /// # Arguments
    /// * `q`: The query to run.
    fn get_edge_properties(&self, q: models::EdgePropertyQuery) -> Result<Vec<models::EdgeProperty>>;

    /// Gets all edge properties.
    ///
    /// # Arguments
    /// * `q`: The query to run.
    fn get_all_edge_properties<Q: Into<models::EdgeQuery>>(&self, q: Q) -> Result<Vec<models::EdgeProperties>>;

    /// Sets edge properties.
    ///
    /// # Arguments
    /// * `q`: The query to run.
    /// * `value`: The property value.
    fn set_edge_properties(&self, q: models::EdgePropertyQuery, value: &models::JsonValue) -> Result<()>;

    /// Deletes edge properties.
    ///
    /// # Arguments
    /// * `q`: The query to run.
    fn delete_edge_properties(&self, q: models::EdgePropertyQuery) -> Result<()>;
}<|MERGE_RESOLUTION|>--- conflicted
+++ resolved
@@ -88,11 +88,7 @@
     ///
     /// # Arguments
     /// * `t`: The type of the vertex to create.
-<<<<<<< HEAD
-    fn create_vertex_from_type(&self, t: models::Type) -> Result<u64> {
-=======
-    fn create_vertex_from_type(&self, t: models::Identifier) -> Result<Uuid> {
->>>>>>> f3283964
+    fn create_vertex_from_type(&self, t: models::Identifier) -> Result<u64> {
         let v = models::Vertex::new(t);
 
         if !self.create_vertex(&v)? {
@@ -144,12 +140,7 @@
     /// * `id`: The id of the vertex.
     /// * `t`: Only get the count for a specified edge type.
     /// * `direction`: The direction of edges to get.
-<<<<<<< HEAD
-    fn get_edge_count(&self, id: u64, t: Option<&models::Type>, direction: models::EdgeDirection) -> Result<u64>;
-=======
-    fn get_edge_count(&self, id: Uuid, t: Option<&models::Identifier>, direction: models::EdgeDirection)
-        -> Result<u64>;
->>>>>>> f3283964
+    fn get_edge_count(&self, id: u64, t: Option<&models::Identifier>, direction: models::EdgeDirection) -> Result<u64>;
 
     /// Gets vertex properties.
     ///
