--- conflicted
+++ resolved
@@ -32,8 +32,6 @@
     /// # Arguments
     /// * `vertex`: The vertex to create.
     fn create_vertex(&self, vertex: &models::Vertex) -> Result<bool>;
-<<<<<<< HEAD
-=======
 
     /// Creates a new vertex with just a type specification. As opposed to
     /// `create_vertex`, this is used when you do not want to manually specify
@@ -50,7 +48,6 @@
             Ok(v.id)
         }
     }
->>>>>>> 40506148
 
     /// Gets a range of vertices specified by a query.
     ///
