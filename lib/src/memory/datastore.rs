--- conflicted
+++ resolved
@@ -442,23 +442,6 @@
         Ok(())
     }
 
-<<<<<<< HEAD
-    fn transaction(&self) -> Result<Self::Trans> {
-        Ok(MemoryTransaction {
-            datastore: Arc::clone(&self.datastore),
-        })
-    }
-}
-
-/// A transaction for manipulating in-memory datastores.
-#[derive(Debug)]
-pub struct MemoryTransaction {
-    datastore: Arc<RwLock<InternalMemoryDatastore>>,
-}
-
-impl Transaction for MemoryTransaction {
-=======
->>>>>>> 4fb56b87
     fn create_vertex(&self, vertex: &Vertex) -> Result<bool> {
         let mut datastore = self.datastore.write().unwrap();
         let mut inserted = false;
