--- conflicted
+++ resolved
@@ -199,18 +199,6 @@
     }
 }
 
-// Gets a JSON string value or a null value
-///
-/// # Errors
-/// Returns an `IronError` if the value has an unexpected type.
-pub fn get_optional_json_string_param(json: &BTreeMap<String, JsonValue>, name: &str) -> Result<Option<String>, IronError> {
-    match json.get(name) {
-        Some(&JsonValue::String(ref val)) => Ok(Some(val.clone())),
-        None | Some(&JsonValue::Null) => Ok(None),
-        _ => Err(create_iron_error(status::BadRequest, format!("Invalid type for `{}`", name)))
-    }
-}
-
 // Gets a JSON RFC3339-formatted datetime or a null value
 ///
 /// # Errors
@@ -270,7 +258,6 @@
     }
 }
 
-<<<<<<< HEAD
 /// Parses an optional uuid - if it's none, this returns a zero uuid;
 /// otherwise returns the value.
 pub fn parse_zeroable_uuid(val: Option<Uuid>) -> Uuid {
@@ -280,16 +267,6 @@
     }
 }
 
-/// Parses an optionally specified timestamp into an optional datetime
-pub fn parse_datetime(val: Option<i64>) -> Option<NaiveDateTime> {
-    match val {
-        Some(val) => Some(NaiveDateTime::from_timestamp(val, 0)),
-        _ => None,
-    }
-}
-
-=======
->>>>>>> 95d01237
 /// Parses a response from the datastore into a specified type
 ///
 /// # Errors
