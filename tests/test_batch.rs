#![cfg(test)]

#![feature(custom_derive, plugin, test)]
#![plugin(stainless)]

#[macro_use] extern crate maplit;
#[macro_use] extern crate nutrino;
#[macro_use] extern crate lazy_static;
extern crate test;
extern crate serde;
extern crate serde_json;
extern crate chrono;
extern crate rand;
extern crate regex;
extern crate hyper;
extern crate uuid;

mod common;

use std::collections::BTreeMap;

use serde::Deserialize;
use hyper::client::Client;
use hyper::status::StatusCode;
use serde_json::value::Value as JsonValue;
use chrono::NaiveDateTime;
pub use regex::Regex;
use uuid::Uuid;
pub use nutrino::*;
pub use common::{HttpDatastore, HttpTransaction, request, response_to_error_message};
use std::io::Read;

lazy_static! {
	static ref ITEM_ERROR_MESSAGE_PATTERN: Regex = Regex::new(r"Item #0: (.+)").unwrap();
}

pub struct BatchTransaction {
	port: i32,
	account_id: Uuid,
	secret: String
}

impl HttpTransaction<BatchTransaction> for BatchTransaction {
	fn new(port: i32, account_id: Uuid, secret: String) -> Self {
		BatchTransaction {
			port: port,
			account_id: account_id,
			secret: secret
		}
	}
}

impl BatchTransaction {
	fn request<T: Deserialize>(&self, d: BTreeMap<String, JsonValue>) -> Result<T, Error> {
		let body = serde_json::to_string(&vec!(d)).unwrap();
		let client = Client::new();
		let req = request(&client, self.port, self.account_id, self.secret.clone(), "POST", "/transaction".to_string()).body(&body[..]);
		let mut res = req.send().unwrap();

		let mut payload = String::new();
		res.read_to_string(&mut payload).unwrap();

		match res.status {
			StatusCode::Ok => {
				let mut v: Vec<T> = serde_json::from_str(&payload[..]).unwrap();
				let o = v.pop().unwrap();
				Ok(o)
			},
	        _ => {
				let o: BTreeMap<String, JsonValue> = serde_json::from_str(&payload[..]).unwrap();

				match o.get("error") {
					Some(&JsonValue::String(ref error)) => {
						let cap = ITEM_ERROR_MESSAGE_PATTERN.captures(error).unwrap();
						let message = cap.at(1).unwrap();
						Err(Error::description_to_error(message))
					},
					_ => panic!("Could not unpack error message")
				}
	        }
		}
	}
}

impl Transaction<Uuid> for BatchTransaction {
	fn get_vertex(&self, id: Uuid) -> Result<Vertex<Uuid>, Error> {
		self.request(btreemap!{
			"action".to_string() => JsonValue::String("get_vertex".to_string()),
			"id".to_string() => JsonValue::String(id.hyphenated().to_string())
		})
	}

	fn create_vertex(&self, t: String) -> Result<Uuid, Error> {
		self.request(btreemap!{
			"action".to_string() => JsonValue::String("create_vertex".to_string()),
			"type".to_string() => JsonValue::String(t)
		})
	}

	fn set_vertex(&self, v: Vertex<Uuid>) -> Result<(), Error> {
		self.request(btreemap!{
			"action".to_string() => JsonValue::String("set_vertex".to_string()),
			"id".to_string() => JsonValue::String(v.id.hyphenated().to_string()),
			"type".to_string() => JsonValue::String(v.t)
		})
	}

	fn delete_vertex(&self, id: Uuid) -> Result<(), Error> {
		self.request(btreemap!{
			"action".to_string() => JsonValue::String("delete_vertex".to_string()),
			"id".to_string() => JsonValue::String(id.hyphenated().to_string())
		})
	}

	fn get_edge(&self, outbound_id: Uuid, t: String, inbound_id: Uuid) -> Result<Edge<Uuid>, Error> {
		self.request(btreemap!{
			"action".to_string() => JsonValue::String("get_edge".to_string()),
			"outbound_id".to_string() => JsonValue::String(outbound_id.hyphenated().to_string()),
			"type".to_string() => JsonValue::String(t),
			"inbound_id".to_string() => JsonValue::String(inbound_id.hyphenated().to_string())
		})
	}

	fn set_edge(&self, e: Edge<Uuid>) -> Result<(), Error> {
		self.request(btreemap!{
			"action".to_string() => JsonValue::String("set_edge".to_string()),
			"outbound_id".to_string() => JsonValue::String(e.outbound_id.hyphenated().to_string()),
			"type".to_string() => JsonValue::String(e.t),
			"inbound_id".to_string() => JsonValue::String(e.inbound_id.hyphenated().to_string()),
			"weight".to_string() => JsonValue::F64(e.weight as f64)
		})
	}

	fn delete_edge(&self, outbound_id: Uuid, t: String, inbound_id: Uuid) -> Result<(), Error> {
		self.request(btreemap!{
			"action".to_string() => JsonValue::String("delete_edge".to_string()),
			"outbound_id".to_string() => JsonValue::String(outbound_id.hyphenated().to_string()),
			"type".to_string() => JsonValue::String(t),
			"inbound_id".to_string() => JsonValue::String(inbound_id.hyphenated().to_string())
		})
	}

<<<<<<< HEAD
	fn get_edge_count(&self, outbound_id: Uuid, t: String) -> Result<i64, Error> {
=======
	fn get_edge_count(&self, outbound_id: i64, t: String) -> Result<u64, Error> {
>>>>>>> 951cb6cc
		self.request(btreemap!{
			"action".to_string() => JsonValue::String("get_edge_count".to_string()),
			"outbound_id".to_string() => JsonValue::String(outbound_id.hyphenated().to_string()),
			"type".to_string() => JsonValue::String(t)
		})
	}

<<<<<<< HEAD
	fn get_edge_range(&self, outbound_id: Uuid, t: String, offset: i64, limit: i32) -> Result<Vec<Edge<Uuid>>, Error> {
=======
	fn get_edge_range(&self, outbound_id: i64, t: String, offset: u64, limit: u16) -> Result<Vec<Edge<i64>>, Error> {
>>>>>>> 951cb6cc
		self.request(btreemap!{
			"action".to_string() => JsonValue::String("get_edge_range".to_string()),
			"outbound_id".to_string() => JsonValue::String(outbound_id.hyphenated().to_string()),
			"type".to_string() => JsonValue::String(t),
			"offset".to_string() => JsonValue::U64(offset),
			"limit".to_string() => JsonValue::U64(limit as u64)
		})
	}

<<<<<<< HEAD
	fn get_edge_time_range(&self, outbound_id: Uuid, t: String, high: Option<NaiveDateTime>, low: Option<NaiveDateTime>, limit: i32) -> Result<Vec<Edge<Uuid>>, Error> {
=======
	fn get_edge_time_range(&self, outbound_id: i64, t: String, high: Option<NaiveDateTime>, low: Option<NaiveDateTime>, limit: u16) -> Result<Vec<Edge<i64>>, Error> {
>>>>>>> 951cb6cc
		let datetime_converter = |val: Option<NaiveDateTime>| {
			match val {
				Some(val) => JsonValue::I64(val.timestamp()),
				None => JsonValue::Null
			}
		};

		self.request(btreemap!{
			"action".to_string() => JsonValue::String("get_edge_time_range".to_string()),
			"outbound_id".to_string() => JsonValue::String(outbound_id.hyphenated().to_string()),
			"type".to_string() => JsonValue::String(t),
			"high".to_string() => datetime_converter(high),
			"low".to_string() => datetime_converter(low),
			"limit".to_string() => JsonValue::I64(limit as i64)
		})
	}

	fn get_global_metadata(&self, _: String) -> Result<JsonValue, Error> {
		panic!("Unimplemented")
	}

	fn set_global_metadata(&self, _: String, _: JsonValue) -> Result<(), Error> {
		panic!("Unimplemented")
	}

	fn delete_global_metadata(&self, _: String) -> Result<(), Error> {
		panic!("Unimplemented")
	}

	fn get_account_metadata(&self, _: Uuid, _: String) -> Result<JsonValue, Error> {
		panic!("Unimplemented")
	}

	fn set_account_metadata(&self, _: Uuid, _: String, _: JsonValue) -> Result<(), Error> {
		panic!("Unimplemented")
	}

	fn delete_account_metadata(&self, _: Uuid, _: String) -> Result<(), Error> {
		panic!("Unimplemented")
	}

	fn get_vertex_metadata(&self, _: Uuid, _: String) -> Result<JsonValue, Error> {
		panic!("Unimplemented")
	}

	fn set_vertex_metadata(&self, _: Uuid, _: String, _: JsonValue) -> Result<(), Error> {
		panic!("Unimplemented")
	}

	fn delete_vertex_metadata(&self, _: Uuid, _: String) -> Result<(), Error> {
		panic!("Unimplemented")
	}

	fn get_edge_metadata(&self, _: Uuid, _: String, _: Uuid, _: String) -> Result<JsonValue, Error> {
		panic!("Unimplemented")
	}

	fn set_edge_metadata(&self, _: Uuid, _: String, _: Uuid, _: String, _: JsonValue) -> Result<(), Error> {
		panic!("Unimplemented")
	}

	fn delete_edge_metadata(&self, _: Uuid, _: String, _: Uuid, _: String) -> Result<(), Error> {
		panic!("Unimplemented")
	}

	fn commit(self) -> Result<(), Error> {
		Ok(())
	}

	fn rollback(self) -> Result<(), Error> {
		Err(Error::Unexpected("Cannot rollback an HTTP-based transaction".to_string()))
	}
}

test_transaction_impl! {
	test_batch_transaction {
	    HttpDatastore::<BatchTransaction, BatchTransaction>::new(8000)
	}
}

bench_transaction_impl! {
	bench_batch_transaction {
	    HttpDatastore::<BatchTransaction, BatchTransaction>::new(8000)
	}
}<|MERGE_RESOLUTION|>--- conflicted
+++ resolved
@@ -140,11 +140,7 @@
 		})
 	}
 
-<<<<<<< HEAD
-	fn get_edge_count(&self, outbound_id: Uuid, t: String) -> Result<i64, Error> {
-=======
-	fn get_edge_count(&self, outbound_id: i64, t: String) -> Result<u64, Error> {
->>>>>>> 951cb6cc
+	fn get_edge_count(&self, outbound_id: Uuid, t: String) -> Result<u64, Error> {
 		self.request(btreemap!{
 			"action".to_string() => JsonValue::String("get_edge_count".to_string()),
 			"outbound_id".to_string() => JsonValue::String(outbound_id.hyphenated().to_string()),
@@ -152,11 +148,7 @@
 		})
 	}
 
-<<<<<<< HEAD
-	fn get_edge_range(&self, outbound_id: Uuid, t: String, offset: i64, limit: i32) -> Result<Vec<Edge<Uuid>>, Error> {
-=======
-	fn get_edge_range(&self, outbound_id: i64, t: String, offset: u64, limit: u16) -> Result<Vec<Edge<i64>>, Error> {
->>>>>>> 951cb6cc
+	fn get_edge_range(&self, outbound_id: Uuid, t: String, offset: u64, limit: u16) -> Result<Vec<Edge<Uuid>>, Error> {
 		self.request(btreemap!{
 			"action".to_string() => JsonValue::String("get_edge_range".to_string()),
 			"outbound_id".to_string() => JsonValue::String(outbound_id.hyphenated().to_string()),
@@ -166,11 +158,7 @@
 		})
 	}
 
-<<<<<<< HEAD
-	fn get_edge_time_range(&self, outbound_id: Uuid, t: String, high: Option<NaiveDateTime>, low: Option<NaiveDateTime>, limit: i32) -> Result<Vec<Edge<Uuid>>, Error> {
-=======
-	fn get_edge_time_range(&self, outbound_id: i64, t: String, high: Option<NaiveDateTime>, low: Option<NaiveDateTime>, limit: u16) -> Result<Vec<Edge<i64>>, Error> {
->>>>>>> 951cb6cc
+	fn get_edge_time_range(&self, outbound_id: Uuid, t: String, high: Option<NaiveDateTime>, low: Option<NaiveDateTime>, limit: u16) -> Result<Vec<Edge<Uuid>>, Error> {
 		let datetime_converter = |val: Option<NaiveDateTime>| {
 			match val {
 				Some(val) => JsonValue::I64(val.timestamp()),
