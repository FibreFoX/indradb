#!/usr/bin/env python

import os
import re
import shutil
import subprocess

LIB_FEATURES = "--features=test-suite,postgres-datastore,rocksdb-datastore"
LIB_TESTS = ["indradb"]
BIN_TESTS = ["indradb_server", "grpc"]
TEST_FILE_PATTERN_TEMPLATE = r"^%s-[0-9a-f]{16}$"

EXCLUDE_PATTERNS = [
    "/.cargo",
    "/usr",
    "lib/src/tests",
    "lib/src/benches",
    "tests.rs",
    "bin/benches",
    "bin/tests",
    "bin/src/common/autogen",
]

def get_test_file_name(test_name):
    test_file_pattern = TEST_FILE_PATTERN_TEMPLATE % test_name

    for file in os.listdir("target/debug"):
        if re.match(test_file_pattern, file):
            return file

    raise Exception("Could not find executable for test `%s`" % test_name)

def run(args, cwd="."):
    print("%s => %s" % (cwd, args))
    subprocess.check_call(args, cwd=cwd)

def main():
    run(["cargo", "build"], cwd="bin")

    if os.environ["TRAVIS_OS_NAME"] == "linux" and os.environ["TRAVIS_RUST_VERSION"] == "nightly":
        shutil.rmtree("target/kcov", ignore_errors=True)

<<<<<<< HEAD
        run(["cargo", "test", LIB_FEATURES, "--no-run"], cwd="lib")
        run(["cargo", "test", "--no-run"], cwd="bin")
=======
        run(["cargo", "test", "--features=test-suite,rocksdb-datastore", "--no-run"], cwd="lib")
        run(["cargo", "test", "--features=test-suite", "--no-run"], cwd="bin")
>>>>>>> 4c8808b8

        for lib_test in LIB_TESTS:
            run([
                "kcov", "--verify",
                "--exclude-pattern=%s" % ",".join(EXCLUDE_PATTERNS),
                "../target/kcov",
                "../target/debug/%s" % get_test_file_name(lib_test),
            ], cwd="lib")

        for bin_test in BIN_TESTS:
            run([
                "kcov", "--verify",
                "--exclude-pattern=%s" % ",".join(EXCLUDE_PATTERNS),
                "../target/kcov",
                "../target/debug/%s" % get_test_file_name(bin_test),
            ], cwd="bin")

        run([
            "kcov", "--merge", "--verify",
            "--exclude-pattern=%s" % ",".join(EXCLUDE_PATTERNS),
            "--coveralls-id=%s" % os.environ["TRAVIS_JOB_ID"],
            "target/kcov", "target/kcov",
        ])
    else:
<<<<<<< HEAD
        run(["cargo", "test", LIB_FEATURES], cwd="lib")
        run(["cargo", "test"], cwd="bin")
=======
        run(["cargo", "test", "--features=test-suite,rocksdb-datastore"], cwd="lib")
        run(["cargo", "test", "--features=test-suite"], cwd="bin")
>>>>>>> 4c8808b8

if __name__ == "__main__":
    main()<|MERGE_RESOLUTION|>--- conflicted
+++ resolved
@@ -5,9 +5,8 @@
 import shutil
 import subprocess
 
-LIB_FEATURES = "--features=test-suite,postgres-datastore,rocksdb-datastore"
 LIB_TESTS = ["indradb"]
-BIN_TESTS = ["indradb_server", "grpc"]
+BIN_TESTS = ["indradb_server", "batch"]
 TEST_FILE_PATTERN_TEMPLATE = r"^%s-[0-9a-f]{16}$"
 
 EXCLUDE_PATTERNS = [
@@ -16,9 +15,7 @@
     "lib/src/tests",
     "lib/src/benches",
     "tests.rs",
-    "bin/benches",
     "bin/tests",
-    "bin/src/common/autogen",
 ]
 
 def get_test_file_name(test_name):
@@ -27,8 +24,6 @@
     for file in os.listdir("target/debug"):
         if re.match(test_file_pattern, file):
             return file
-
-    raise Exception("Could not find executable for test `%s`" % test_name)
 
 def run(args, cwd="."):
     print("%s => %s" % (cwd, args))
@@ -40,13 +35,8 @@
     if os.environ["TRAVIS_OS_NAME"] == "linux" and os.environ["TRAVIS_RUST_VERSION"] == "nightly":
         shutil.rmtree("target/kcov", ignore_errors=True)
 
-<<<<<<< HEAD
-        run(["cargo", "test", LIB_FEATURES, "--no-run"], cwd="lib")
-        run(["cargo", "test", "--no-run"], cwd="bin")
-=======
         run(["cargo", "test", "--features=test-suite,rocksdb-datastore", "--no-run"], cwd="lib")
         run(["cargo", "test", "--features=test-suite", "--no-run"], cwd="bin")
->>>>>>> 4c8808b8
 
         for lib_test in LIB_TESTS:
             run([
@@ -71,13 +61,8 @@
             "target/kcov", "target/kcov",
         ])
     else:
-<<<<<<< HEAD
-        run(["cargo", "test", LIB_FEATURES], cwd="lib")
-        run(["cargo", "test"], cwd="bin")
-=======
         run(["cargo", "test", "--features=test-suite,rocksdb-datastore"], cwd="lib")
         run(["cargo", "test", "--features=test-suite"], cwd="bin")
->>>>>>> 4c8808b8
 
 if __name__ == "__main__":
     main()