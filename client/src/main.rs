--- conflicted
+++ resolved
@@ -173,12 +173,7 @@
                 Some(id) => indradb::Vertex::with_id(id.parse::<u64>()?, vertex_type),
                 None => indradb::Vertex::new(vertex_type),
             };
-<<<<<<< HEAD
-            let res = trans.create_vertex(&vertex).await?;
-=======
-            let vertex = indradb::Vertex::with_id(uuid, vertex_type);
             let res = client.create_vertex(&vertex).await?;
->>>>>>> 06134dde
             if !res {
                 return Err(Box::new(indradb::Error::IdTaken));
             }
