//! Trait implementations for conveniently converting between protobuf and
//! native IndraDB models.

use std::convert::TryInto;
use std::error::Error as StdError;
use std::fmt;

use chrono::TimeZone;
use chrono::{DateTime, Utc};
use indradb::ValidationError;
use serde_json::Error as SerdeJsonError;

/// The error returned if a try into operation fails.
#[derive(Debug)]
pub enum ConversionError {
    Json { inner: SerdeJsonError },
    Validation { inner: ValidationError },
    NoneField { name: String },
    UnexpectedResponseType,
}

impl StdError for ConversionError {
    fn source(&self) -> Option<&(dyn StdError + 'static)> {
        match *self {
            ConversionError::Json { ref inner } => Some(inner),
            ConversionError::Validation { ref inner } => Some(inner),
            _ => None,
        }
    }
}

impl fmt::Display for ConversionError {
    fn fmt(&self, f: &mut fmt::Formatter) -> fmt::Result {
        match *self {
            ConversionError::Json { ref inner } => write!(f, "json conversion failed: {}", inner),
            ConversionError::Validation { ref inner } => write!(f, "validation conversion failed: {}", inner),
            ConversionError::NoneField { ref name } => write!(f, "proto field '{}' should not be none", name),
            ConversionError::UnexpectedResponseType => write!(f, "unexpected response type"),
        }
    }
}

impl From<SerdeJsonError> for ConversionError {
    fn from(err: SerdeJsonError) -> Self {
        ConversionError::Json { inner: err }
    }
}

impl From<ValidationError> for ConversionError {
    fn from(err: ValidationError) -> Self {
        ConversionError::Validation { inner: err }
    }
}

fn required_field<T>(field_name: &str, value: Option<T>) -> Result<T, ConversionError> {
    value.ok_or_else(|| ConversionError::NoneField {
        name: field_name.to_string(),
    })
}

impl From<indradb::Identifier> for crate::Identifier {
    fn from(t: indradb::Identifier) -> Self {
        crate::Identifier { value: t.into_string() }
    }
}

impl TryInto<indradb::Identifier> for crate::Identifier {
    type Error = ConversionError;

    fn try_into(self) -> Result<indradb::Identifier, Self::Error> {
        Ok(indradb::Identifier::new(self.value)?)
    }
}

impl From<serde_json::Value> for crate::Json {
    fn from(value: serde_json::Value) -> Self {
        crate::Json {
            value: value.to_string(),
        }
    }
}

impl TryInto<serde_json::Value> for crate::Json {
    type Error = ConversionError;

    fn try_into(self) -> Result<serde_json::Value, Self::Error> {
        Ok(serde_json::from_str(&self.value)?)
    }
}

impl From<indradb::Edge> for crate::Edge {
    fn from(edge: indradb::Edge) -> Self {
        crate::Edge {
            key: Some(edge.key.into()),
            created_datetime: Some(to_proto_time(&edge.created_datetime)),
        }
    }
}

impl TryInto<indradb::Edge> for crate::Edge {
    type Error = ConversionError;

    fn try_into(self) -> Result<indradb::Edge, Self::Error> {
        Ok(indradb::Edge::new(
            required_field("key", self.key)?.try_into()?,
            to_chrono_time(required_field("created_datetime", self.created_datetime)?),
        ))
    }
}

impl From<indradb::EdgeKey> for crate::EdgeKey {
    fn from(key: indradb::EdgeKey) -> Self {
        crate::EdgeKey {
            outbound_id: key.outbound_id,
            t: Some(key.t.into()),
            inbound_id: key.inbound_id,
        }
    }
}

impl TryInto<indradb::EdgeKey> for crate::EdgeKey {
    type Error = ConversionError;

    fn try_into(self) -> Result<indradb::EdgeKey, Self::Error> {
        Ok(indradb::EdgeKey::new(
            self.outbound_id,
            required_field("t", self.t)?.try_into()?,
            self.inbound_id,
        ))
    }
}

impl From<indradb::Vertex> for crate::Vertex {
    fn from(vertex: indradb::Vertex) -> Self {
        crate::Vertex {
            id: vertex.id,
            t: Some(vertex.t.into()),
        }
    }
}

impl TryInto<indradb::Vertex> for crate::Vertex {
    type Error = ConversionError;

    fn try_into(self) -> Result<indradb::Vertex, Self::Error> {
        Ok(indradb::Vertex::with_id(
            self.id,
            required_field("t", self.t)?.try_into()?,
        ))
    }
}

impl From<indradb::VertexQuery> for crate::VertexQuery {
    fn from(q: indradb::VertexQuery) -> Self {
        crate::VertexQuery {
            query: Some(match q {
                indradb::VertexQuery::Range(q) => crate::VertexQueryVariant::Range(crate::RangeVertexQuery {
                    limit: q.limit,
                    t: q.t.map(|t| t.into()),
                    start_id: q.start_id.unwrap_or(0),
                }),
                indradb::VertexQuery::Specific(q) => {
                    crate::VertexQueryVariant::Specific(crate::SpecificVertexQuery { ids: q.ids })
                }
                indradb::VertexQuery::Pipe(q) => {
                    let mut proto_q = crate::PipeVertexQuery {
                        inner: Some(Box::new((*q.inner).into())),
                        direction: 0,
                        limit: q.limit,
                        t: q.t.map(|t| t.into()),
                    };
                    proto_q.set_direction(q.direction.into());
                    crate::VertexQueryVariant::Pipe(Box::new(proto_q))
                }
                indradb::VertexQuery::PropertyPresence(q) => {
                    let proto_q = crate::PropertyPresenceVertexQuery {
                        name: Some(q.name.into()),
                    };
                    crate::VertexQueryVariant::PropertyPresence(proto_q)
                }
                indradb::VertexQuery::PropertyValue(q) => {
                    let proto_q = crate::PropertyValueVertexQuery {
                        name: Some(q.name.into()),
                        value: Some(q.value.into()),
                    };
                    crate::VertexQueryVariant::PropertyValue(proto_q)
                }
                indradb::VertexQuery::PipePropertyPresence(q) => {
                    let proto_q = crate::PipePropertyPresenceVertexQuery {
                        inner: Some(Box::new((*q.inner).into())),
                        name: Some(q.name.into()),
                        exists: q.exists,
                    };
                    crate::VertexQueryVariant::PipePropertyPresence(Box::new(proto_q))
                }
                indradb::VertexQuery::PipePropertyValue(q) => {
                    let proto_q = crate::PipePropertyValueVertexQuery {
                        inner: Some(Box::new((*q.inner).into())),
                        name: Some(q.name.into()),
                        value: Some(q.value.into()),
                        equal: q.equal,
                    };
                    crate::VertexQueryVariant::PipePropertyValue(Box::new(proto_q))
                }
            }),
        }
    }
}

impl TryInto<indradb::VertexQuery> for crate::VertexQuery {
    type Error = ConversionError;

    fn try_into(self) -> Result<indradb::VertexQuery, Self::Error> {
        Ok(match required_field("query", self.query)? {
            crate::VertexQueryVariant::Range(q) => indradb::VertexQuery::Range(indradb::RangeVertexQuery {
                limit: q.limit,
                t: q.t.map(|t| t.try_into()).transpose()?,
                start_id: Some(q.start_id),
            }),
            crate::VertexQueryVariant::Specific(q) => {
                indradb::VertexQuery::Specific(indradb::SpecificVertexQuery { ids: q.ids })
            }
            crate::VertexQueryVariant::Pipe(q) => {
                let direction = q.direction().into();
                let limit = q.limit;
                let t = q.t.map(|t| t.try_into()).transpose()?;
                let inner = required_field("inner", q.inner)?;
                indradb::VertexQuery::Pipe(indradb::PipeVertexQuery {
                    direction,
                    limit,
                    t,
                    inner: Box::new((*inner).try_into()?),
                })
            }
            crate::VertexQueryVariant::PropertyPresence(q) => {
                let name = required_field("name", q.name)?;
                indradb::VertexQuery::PropertyPresence(indradb::PropertyPresenceVertexQuery { name: name.try_into()? })
            }
            crate::VertexQueryVariant::PropertyValue(q) => {
                let name = required_field("name", q.name)?;
                let value = required_field("value", q.value)?;
                indradb::VertexQuery::PropertyValue(indradb::PropertyValueVertexQuery {
                    name: name.try_into()?,
                    value: value.try_into()?,
                })
            }
            crate::VertexQueryVariant::PipePropertyPresence(q) => {
                let inner = required_field("inner", q.inner)?;
                let name = required_field("name", q.name)?;
                indradb::VertexQuery::PipePropertyPresence(indradb::PipePropertyPresenceVertexQuery {
                    inner: Box::new((*inner).try_into()?),
                    name: name.try_into()?,
                    exists: q.exists,
                })
            }
            crate::VertexQueryVariant::PipePropertyValue(q) => {
                let inner = required_field("inner", q.inner)?;
                let name = required_field("name", q.name)?;
                let value = required_field("value", q.value)?;
                indradb::VertexQuery::PipePropertyValue(indradb::PipePropertyValueVertexQuery {
                    inner: Box::new((*inner).try_into()?),
                    name: name.try_into()?,
                    value: value.try_into()?,
                    equal: q.equal,
                })
            }
        })
    }
}

impl From<indradb::VertexPropertyQuery> for crate::VertexPropertyQuery {
    fn from(q: indradb::VertexPropertyQuery) -> Self {
        crate::VertexPropertyQuery {
            inner: Some(q.inner.into()),
            name: Some(q.name.into()),
        }
    }
}

impl TryInto<indradb::VertexPropertyQuery> for crate::VertexPropertyQuery {
    type Error = ConversionError;

    fn try_into(self) -> Result<indradb::VertexPropertyQuery, Self::Error> {
        let name: indradb::Identifier = required_field("name", self.name)?.try_into()?;

        Ok(indradb::VertexPropertyQuery::new(
            required_field("inner", self.inner)?.try_into()?,
            name,
        ))
    }
}

impl From<indradb::EdgeQuery> for crate::EdgeQuery {
    fn from(q: indradb::EdgeQuery) -> Self {
        crate::EdgeQuery {
            query: Some(match q {
                indradb::EdgeQuery::Specific(q) => crate::EdgeQueryVariant::Specific(crate::SpecificEdgeQuery {
                    keys: q.keys.into_iter().map(|key| key.into()).collect(),
                }),
                indradb::EdgeQuery::Pipe(q) => {
                    let mut proto_q = crate::PipeEdgeQuery {
                        inner: Some(Box::new((*q.inner).into())),
                        direction: 0,
                        t: q.t.map(|t| t.into()),
                        high: q.high.map(|t| to_proto_time(&t)),
                        low: q.low.map(|t| to_proto_time(&t)),
                        limit: q.limit,
                    };
                    proto_q.set_direction(q.direction.into());
                    crate::EdgeQueryVariant::Pipe(Box::new(proto_q))
                }
                indradb::EdgeQuery::PropertyPresence(q) => {
                    let proto_q = crate::PropertyPresenceEdgeQuery {
                        name: Some(q.name.into()),
                    };
                    crate::EdgeQueryVariant::PropertyPresence(proto_q)
                }
                indradb::EdgeQuery::PropertyValue(q) => {
                    let proto_q = crate::PropertyValueEdgeQuery {
                        name: Some(q.name.into()),
                        value: Some(q.value.into()),
                    };
                    crate::EdgeQueryVariant::PropertyValue(proto_q)
                }
                indradb::EdgeQuery::PipePropertyPresence(q) => {
                    let proto_q = crate::PipePropertyPresenceEdgeQuery {
                        inner: Some(Box::new((*q.inner).into())),
                        name: Some(q.name.into()),
                        exists: q.exists,
                    };
                    crate::EdgeQueryVariant::PipePropertyPresence(Box::new(proto_q))
                }
                indradb::EdgeQuery::PipePropertyValue(q) => {
                    let proto_q = crate::PipePropertyValueEdgeQuery {
                        inner: Some(Box::new((*q.inner).into())),
                        name: Some(q.name.into()),
                        value: Some(q.value.into()),
                        equal: q.equal,
                    };
                    crate::EdgeQueryVariant::PipePropertyValue(Box::new(proto_q))
                }
            }),
        }
    }
}

impl TryInto<indradb::EdgeQuery> for crate::EdgeQuery {
    type Error = ConversionError;

    fn try_into(self) -> Result<indradb::EdgeQuery, Self::Error> {
        Ok(match required_field("query", self.query)? {
            crate::EdgeQueryVariant::Specific(q) => {
                let keys: Result<Vec<indradb::EdgeKey>, ConversionError> =
                    q.keys.into_iter().map(|id| id.try_into()).collect();
                indradb::EdgeQuery::Specific(indradb::SpecificEdgeQuery { keys: keys? })
            }
            crate::EdgeQueryVariant::Pipe(q) => {
                let direction = q.direction().into();
                let t = q.t.map(|t| t.try_into()).transpose()?;
                let high = q.high.map(to_chrono_time);
                let low = q.low.map(to_chrono_time);
                let limit = q.limit;
                let inner: Box<crate::VertexQuery> = required_field("inner", q.inner)?;
                indradb::EdgeQuery::Pipe(indradb::PipeEdgeQuery {
                    direction,
                    t,
                    high,
                    low,
                    limit,
                    inner: Box::new((*inner).try_into()?),
                })
            }
            crate::EdgeQueryVariant::PropertyPresence(q) => {
                let name = required_field("name", q.name)?;
                indradb::EdgeQuery::PropertyPresence(indradb::PropertyPresenceEdgeQuery { name: name.try_into()? })
            }
            crate::EdgeQueryVariant::PropertyValue(q) => {
                let name = required_field("name", q.name)?;
                let value = required_field("value", q.value)?;
                indradb::EdgeQuery::PropertyValue(indradb::PropertyValueEdgeQuery {
                    name: name.try_into()?,
                    value: value.try_into()?,
                })
            }
            crate::EdgeQueryVariant::PipePropertyPresence(q) => {
                let inner = required_field("inner", q.inner)?;
                let name = required_field("name", q.name)?;
                indradb::EdgeQuery::PipePropertyPresence(indradb::PipePropertyPresenceEdgeQuery {
                    inner: Box::new((*inner).try_into()?),
                    name: name.try_into()?,
                    exists: q.exists,
                })
            }
            crate::EdgeQueryVariant::PipePropertyValue(q) => {
                let inner = required_field("inner", q.inner)?;
                let name = required_field("name", q.name)?;
                let value = required_field("value", q.value)?;
                indradb::EdgeQuery::PipePropertyValue(indradb::PipePropertyValueEdgeQuery {
                    inner: Box::new((*inner).try_into()?),
                    name: name.try_into()?,
                    value: value.try_into()?,
                    equal: q.equal,
                })
            }
        })
    }
}

impl From<indradb::EdgePropertyQuery> for crate::EdgePropertyQuery {
    fn from(q: indradb::EdgePropertyQuery) -> Self {
        crate::EdgePropertyQuery {
            inner: Some(q.inner.into()),
            name: Some(q.name.into()),
        }
    }
}

impl TryInto<indradb::EdgePropertyQuery> for crate::EdgePropertyQuery {
    type Error = ConversionError;

    fn try_into(self) -> Result<indradb::EdgePropertyQuery, Self::Error> {
        let name: indradb::Identifier = required_field("name", self.name)?.try_into()?;
        Ok(indradb::EdgePropertyQuery::new(
            required_field("inner", self.inner)?.try_into()?,
            name,
        ))
    }
}

impl From<indradb::EdgeDirection> for crate::EdgeDirection {
    fn from(direction: indradb::EdgeDirection) -> Self {
        match direction {
            indradb::EdgeDirection::Outbound => crate::EdgeDirection::Outbound,
            indradb::EdgeDirection::Inbound => crate::EdgeDirection::Inbound,
        }
    }
}

impl From<crate::EdgeDirection> for indradb::EdgeDirection {
    fn from(direction: crate::EdgeDirection) -> Self {
        match direction {
            crate::EdgeDirection::Outbound => indradb::EdgeDirection::Outbound,
            crate::EdgeDirection::Inbound => indradb::EdgeDirection::Inbound,
        }
    }
}

impl From<indradb::NamedProperty> for crate::NamedProperty {
    fn from(prop: indradb::NamedProperty) -> Self {
        crate::NamedProperty {
            name: Some(prop.name.into()),
            value: Some(prop.value.into()),
        }
    }
}

impl TryInto<indradb::NamedProperty> for crate::NamedProperty {
    type Error = ConversionError;

    fn try_into(self) -> Result<indradb::NamedProperty, Self::Error> {
        Ok(indradb::NamedProperty::new(
            required_field("name", self.name)?.try_into()?,
            required_field("value", self.value)?.try_into()?,
        ))
    }
}

impl From<indradb::VertexProperty> for crate::VertexProperty {
    fn from(prop: indradb::VertexProperty) -> Self {
        crate::VertexProperty {
            id: prop.id,
            value: Some(prop.value.into()),
        }
    }
}

impl TryInto<indradb::VertexProperty> for crate::VertexProperty {
    type Error = ConversionError;

    fn try_into(self) -> Result<indradb::VertexProperty, Self::Error> {
        Ok(indradb::VertexProperty::new(
            self.id,
            required_field("value", self.value)?.try_into()?,
        ))
    }
}

impl From<indradb::VertexProperties> for crate::VertexProperties {
    fn from(props: indradb::VertexProperties) -> Self {
        crate::VertexProperties {
            vertex: Some(props.vertex.into()),
            props: props.props.into_iter().map(|prop| prop.into()).collect(),
        }
    }
}

impl TryInto<indradb::VertexProperties> for crate::VertexProperties {
    type Error = ConversionError;

    fn try_into(self) -> Result<indradb::VertexProperties, Self::Error> {
        let props: Result<Vec<indradb::NamedProperty>, ConversionError> =
            self.props.into_iter().map(|prop| prop.try_into()).collect();
        Ok(indradb::VertexProperties::new(
            required_field("vertex", self.vertex)?.try_into()?,
            props?,
        ))
    }
}

impl From<indradb::EdgeProperty> for crate::EdgeProperty {
    fn from(prop: indradb::EdgeProperty) -> Self {
        crate::EdgeProperty {
            key: Some(prop.key.into()),
            value: Some(prop.value.into()),
        }
    }
}

impl TryInto<indradb::EdgeProperty> for crate::EdgeProperty {
    type Error = ConversionError;

    fn try_into(self) -> Result<indradb::EdgeProperty, Self::Error> {
        Ok(indradb::EdgeProperty::new(
            required_field("key", self.key)?.try_into()?,
            required_field("value", self.value)?.try_into()?,
        ))
    }
}

impl From<indradb::EdgeProperties> for crate::EdgeProperties {
    fn from(props: indradb::EdgeProperties) -> Self {
        crate::EdgeProperties {
            edge: Some(props.edge.into()),
            props: props.props.into_iter().map(|prop| prop.into()).collect(),
        }
    }
}

impl TryInto<indradb::EdgeProperties> for crate::EdgeProperties {
    type Error = ConversionError;

    fn try_into(self) -> Result<indradb::EdgeProperties, Self::Error> {
        let props: Result<Vec<indradb::NamedProperty>, ConversionError> =
            self.props.into_iter().map(|prop| prop.try_into()).collect();
        Ok(indradb::EdgeProperties::new(
            required_field("edge", self.edge)?.try_into()?,
            props?,
        ))
    }
}

impl From<indradb::BulkInsertItem> for crate::BulkInsertItem {
    fn from(item: indradb::BulkInsertItem) -> Self {
        crate::BulkInsertItem {
            item: Some(match item {
                indradb::BulkInsertItem::Vertex(vertex) => crate::BulkInsertItemVariant::Vertex(vertex.into()),
                indradb::BulkInsertItem::Edge(key) => crate::BulkInsertItemVariant::Edge(key.into()),
                indradb::BulkInsertItem::VertexProperty(id, name, value) => {
                    crate::BulkInsertItemVariant::VertexProperty(crate::VertexPropertyBulkInsertItem {
                        id,
                        name: Some(name.into()),
                        value: Some(value.into()),
                    })
                }
                indradb::BulkInsertItem::EdgeProperty(key, name, value) => {
                    crate::BulkInsertItemVariant::EdgeProperty(crate::EdgePropertyBulkInsertItem {
                        key: Some(key.into()),
                        name: Some(name.into()),
                        value: Some(value.into()),
                    })
                }
            }),
        }
    }
}

impl TryInto<indradb::BulkInsertItem> for crate::BulkInsertItem {
    type Error = ConversionError;

    fn try_into(self) -> Result<indradb::BulkInsertItem, Self::Error> {
        Ok(match required_field("item", self.item)? {
            crate::BulkInsertItemVariant::Vertex(vertex) => indradb::BulkInsertItem::Vertex(vertex.try_into()?),
            crate::BulkInsertItemVariant::Edge(key) => indradb::BulkInsertItem::Edge(key.try_into()?),
            crate::BulkInsertItemVariant::VertexProperty(item) => indradb::BulkInsertItem::VertexProperty(
                item.id,
                required_field("name", item.name)?.try_into()?,
                required_field("value", item.value)?.try_into()?,
            ),
            crate::BulkInsertItemVariant::EdgeProperty(item) => indradb::BulkInsertItem::EdgeProperty(
                required_field("key", item.key)?.try_into()?,
                required_field("name", item.name)?.try_into()?,
                required_field("value", item.value)?.try_into()?,
            ),
        })
    }
}

<<<<<<< HEAD
impl TryInto<(u64, Option<indradb::Identifier>, indradb::EdgeDirection)> for crate::GetEdgeCountRequest {
=======
impl TryInto<indradb::Identifier> for crate::IndexPropertyRequest {
    type Error = ConversionError;

    fn try_into(self) -> Result<indradb::Identifier, Self::Error> {
        let name = required_field("name", self.name)?.try_into()?;
        Ok(name)
    }
}

impl TryInto<(Uuid, Option<indradb::Identifier>, indradb::EdgeDirection)> for crate::GetEdgeCountRequest {
>>>>>>> 06134dde
    type Error = ConversionError;

    fn try_into(self) -> Result<(u64, Option<indradb::Identifier>, indradb::EdgeDirection), Self::Error> {
        let direction = self.direction().into();
        let id = self.id;
        let t = self.t.map(|t| t.try_into()).transpose()?;
        Ok((id, t, direction))
    }
}

impl From<(u64, Option<indradb::Identifier>, indradb::EdgeDirection)> for crate::GetEdgeCountRequest {
    fn from(value: (u64, Option<indradb::Identifier>, indradb::EdgeDirection)) -> Self {
        let direction: crate::EdgeDirection = value.2.into();
        crate::GetEdgeCountRequest {
            id: value.0,
            t: value.1.map(|t| t.into()),
            direction: direction as i32,
        }
    }
}

impl TryInto<(indradb::VertexPropertyQuery, serde_json::Value)> for crate::SetVertexPropertiesRequest {
    type Error = ConversionError;

    fn try_into(self) -> Result<(indradb::VertexPropertyQuery, serde_json::Value), Self::Error> {
        let q = required_field("q", self.q)?.try_into()?;
        let value = required_field("value", self.value)?.try_into()?;
        Ok((q, value))
    }
}

impl From<(indradb::VertexPropertyQuery, serde_json::Value)> for crate::SetVertexPropertiesRequest {
    fn from(value: (indradb::VertexPropertyQuery, serde_json::Value)) -> Self {
        crate::SetVertexPropertiesRequest {
            q: Some(value.0.into()),
            value: Some(value.1.into()),
        }
    }
}

impl TryInto<(indradb::EdgePropertyQuery, serde_json::Value)> for crate::SetEdgePropertiesRequest {
    type Error = ConversionError;

    fn try_into(self) -> Result<(indradb::EdgePropertyQuery, serde_json::Value), Self::Error> {
        let q = required_field("q", self.q)?.try_into()?;
        let value = required_field("value", self.value)?.try_into()?;
        Ok((q, value))
    }
}

impl From<(indradb::EdgePropertyQuery, serde_json::Value)> for crate::SetEdgePropertiesRequest {
    fn from(value: (indradb::EdgePropertyQuery, serde_json::Value)) -> Self {
        crate::SetEdgePropertiesRequest {
            q: Some(value.0.into()),
            value: Some(value.1.into()),
        }
    }
}

<<<<<<< HEAD
macro_rules! convert_transaction_response {
    ($variant:ident, $ty:ty) => {
        impl TryInto<$ty> for crate::TransactionResponseVariant {
            type Error = ConversionError;

            fn try_into(self) -> Result<$ty, Self::Error> {
                if let crate::TransactionResponseVariant::$variant(value) = self {
                    Ok(value)
                } else {
                    Err(Self::Error::UnexpectedResponseType)
                }
            }
        }
    };
}

macro_rules! convert_errorable_transaction_response {
    ($variant:ident, $ty:ty) => {
        impl TryInto<$ty> for crate::TransactionResponseVariant {
            type Error = ConversionError;

            fn try_into(self) -> Result<$ty, Self::Error> {
                if let crate::TransactionResponseVariant::$variant(value) = self {
                    value.try_into()
                } else {
                    Err(Self::Error::UnexpectedResponseType)
                }
            }
        }
    };
}

impl TryInto<u64> for crate::TransactionResponseVariant {
    type Error = ConversionError;

    fn try_into(self) -> Result<u64, Self::Error> {
        match self {
            crate::TransactionResponseVariant::Count(value) => Ok(value),
            crate::TransactionResponseVariant::Id(value) => Ok(value),
            _ => Err(Self::Error::UnexpectedResponseType),
        }
    }
}

convert_transaction_response!(Empty, ());
convert_transaction_response!(Ok, bool);
convert_errorable_transaction_response!(Vertex, indradb::Vertex);
convert_errorable_transaction_response!(Edge, indradb::Edge);
convert_errorable_transaction_response!(VertexProperty, indradb::VertexProperty);
convert_errorable_transaction_response!(VertexProperties, indradb::VertexProperties);
convert_errorable_transaction_response!(EdgeProperty, indradb::EdgeProperty);
convert_errorable_transaction_response!(EdgeProperties, indradb::EdgeProperties);

=======
>>>>>>> 06134dde
fn to_chrono_time(ts: prost_types::Timestamp) -> DateTime<Utc> {
    Utc.timestamp(ts.seconds, ts.nanos as u32)
}

fn to_proto_time(dt: &DateTime<Utc>) -> prost_types::Timestamp {
    prost_types::Timestamp {
        seconds: dt.timestamp(),
        nanos: dt.timestamp_subsec_nanos() as i32,
    }
}<|MERGE_RESOLUTION|>--- conflicted
+++ resolved
@@ -595,9 +595,6 @@
     }
 }
 
-<<<<<<< HEAD
-impl TryInto<(u64, Option<indradb::Identifier>, indradb::EdgeDirection)> for crate::GetEdgeCountRequest {
-=======
 impl TryInto<indradb::Identifier> for crate::IndexPropertyRequest {
     type Error = ConversionError;
 
@@ -607,8 +604,7 @@
     }
 }
 
-impl TryInto<(Uuid, Option<indradb::Identifier>, indradb::EdgeDirection)> for crate::GetEdgeCountRequest {
->>>>>>> 06134dde
+impl TryInto<(u64, Option<indradb::Identifier>, indradb::EdgeDirection)> for crate::GetEdgeCountRequest {
     type Error = ConversionError;
 
     fn try_into(self) -> Result<(u64, Option<indradb::Identifier>, indradb::EdgeDirection), Self::Error> {
@@ -668,62 +664,6 @@
     }
 }
 
-<<<<<<< HEAD
-macro_rules! convert_transaction_response {
-    ($variant:ident, $ty:ty) => {
-        impl TryInto<$ty> for crate::TransactionResponseVariant {
-            type Error = ConversionError;
-
-            fn try_into(self) -> Result<$ty, Self::Error> {
-                if let crate::TransactionResponseVariant::$variant(value) = self {
-                    Ok(value)
-                } else {
-                    Err(Self::Error::UnexpectedResponseType)
-                }
-            }
-        }
-    };
-}
-
-macro_rules! convert_errorable_transaction_response {
-    ($variant:ident, $ty:ty) => {
-        impl TryInto<$ty> for crate::TransactionResponseVariant {
-            type Error = ConversionError;
-
-            fn try_into(self) -> Result<$ty, Self::Error> {
-                if let crate::TransactionResponseVariant::$variant(value) = self {
-                    value.try_into()
-                } else {
-                    Err(Self::Error::UnexpectedResponseType)
-                }
-            }
-        }
-    };
-}
-
-impl TryInto<u64> for crate::TransactionResponseVariant {
-    type Error = ConversionError;
-
-    fn try_into(self) -> Result<u64, Self::Error> {
-        match self {
-            crate::TransactionResponseVariant::Count(value) => Ok(value),
-            crate::TransactionResponseVariant::Id(value) => Ok(value),
-            _ => Err(Self::Error::UnexpectedResponseType),
-        }
-    }
-}
-
-convert_transaction_response!(Empty, ());
-convert_transaction_response!(Ok, bool);
-convert_errorable_transaction_response!(Vertex, indradb::Vertex);
-convert_errorable_transaction_response!(Edge, indradb::Edge);
-convert_errorable_transaction_response!(VertexProperty, indradb::VertexProperty);
-convert_errorable_transaction_response!(VertexProperties, indradb::VertexProperties);
-convert_errorable_transaction_response!(EdgeProperty, indradb::EdgeProperty);
-convert_errorable_transaction_response!(EdgeProperties, indradb::EdgeProperties);
-
-=======
->>>>>>> 06134dde
 fn to_chrono_time(ts: prost_types::Timestamp) -> DateTime<Utc> {
     Utc.timestamp(ts.seconds, ts.nanos as u32)
 }
