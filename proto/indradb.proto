syntax = "proto3";

package indradb;

import "google/protobuf/timestamp.proto";
import "google/protobuf/empty.proto";

// A UUID.
message Uuid {
    bytes value = 1;
}

/// A string that must be less than 256 characters long, and can only contain
/// letters, numbers, dashes and underscores. This is used for vertex and edge
/// types, as well as property names.
message Identifier {
    string value = 1;
}

// A JSON value.
message Json {
    string value = 1;
}

// An edge.
//
// Edges are how you would represent a verb or a relationship in the
// datastore. An example might be "liked" or "reviewed". Edges are typed and
// directed.
message Edge {
    // The key to the edge.
    EdgeKey key = 1;
    // When the edge was created.
    google.protobuf.Timestamp created_datetime = 2;
}

// Represents a uniquely identifiable key to an edge.
message EdgeKey {
    // The id of the outbound vertex.
    Uuid outbound_id = 1;
    // The type of the edge.
    Identifier t = 2;
    // The id of the inbound vertex.
    Uuid inbound_id = 3;
}

// A vertex.
//
// Vertices are how you would represent nouns in the datastore. An example
// might be a user, or a movie. All vertices have a unique ID and a type.
message Vertex {
    // The id of the vertex.
    Uuid id = 1;
    // The type of the vertex.
    Identifier t = 2;
}

// A query for vertices.
message VertexQuery {
    oneof query {
        RangeVertexQuery range = 1;
        SpecificVertexQuery specific = 2;
        PipeVertexQuery pipe = 3;
        PropertyPresenceVertexQuery property_presence = 4;
        PropertyValueVertexQuery property_value = 5;
        PipePropertyPresenceVertexQuery pipe_property_presence = 6;
        PipePropertyValueVertexQuery pipe_property_value = 7;
    }
}

// Gets a range of vertices.
message RangeVertexQuery {
    // Limits the number of vertices to get.
    uint32 limit = 1;
    // Filters the type of vertices returned.
    Identifier t = 2;
    // Sets the lowest vertex ID to return.
    Uuid start_id = 3;
}

// Gets a specific set of vertices.
message SpecificVertexQuery {
    // The IDs of the vertices to get.
    repeated Uuid ids = 1;
}

// Gets the vertices associated with edges.
message PipeVertexQuery {
    // The edge query to build off of.
    EdgeQuery inner = 1;
    // Whether to get outbound or inbound vertices on the edges.
    EdgeDirection direction = 2;
    // Limits the number of vertices to get.
    uint32 limit = 3;
    // Filters the type of vertices returned.
    Identifier t = 4;
}

// Gets property values associated with vertices.
message VertexPropertyQuery {
    reserved 2;
    // The vertex query to build off of.
    VertexQuery inner = 1;
    // The name of the property to get.
    Identifier name = 3;
}

// Gets vertices with a property.
message PropertyPresenceVertexQuery {
    // The name of the property.
    Identifier name = 1;
}

// Gets vertices with a property equal to a given value.
message PropertyValueVertexQuery {
    // The name of the property.
    Identifier name = 1;
    // The value of the property.
    Json value = 2;
}

// Gets vertices with a property.
message PipePropertyPresenceVertexQuery {
    // The query to filter.
    VertexQuery inner = 1;
    // The name of the property.
    Identifier name = 2;
    // Whether we should look for property presence or lack thereof.
    bool exists = 3;
}

// Gets vertices with a property equal to a given value.
message PipePropertyValueVertexQuery {
    // The query to filter.
    VertexQuery inner = 1;
    // The name of the property.
    Identifier name = 2;
    // The value of the property.
    Json value = 3;
    // Whether we should look for property equality or non-equality.
    bool equal = 4;
}

// A query for edges.
message EdgeQuery {
    oneof query {
        SpecificEdgeQuery specific = 1;
        PipeEdgeQuery pipe = 2;
        PropertyPresenceEdgeQuery property_presence = 3;
        PropertyValueEdgeQuery property_value = 4;
        PipePropertyPresenceEdgeQuery pipe_property_presence = 5;
        PipePropertyValueEdgeQuery pipe_property_value = 6;
    }
}

// Gets a specific set of edges.
message SpecificEdgeQuery {
    // The keys of the edges to get.
    repeated EdgeKey keys = 1;
}

// Gets edges with a property.
message PropertyPresenceEdgeQuery {
    // The name of the property.
    Identifier name = 1;
}

// Gets edges with a property equal to a given value.
message PropertyValueEdgeQuery {
    // The name of the property.
    Identifier name = 1;
    // The value of the property.
    Json value = 2;
}

// Gets edges with a property.
message PipePropertyPresenceEdgeQuery {
    // The query to filter.
    EdgeQuery inner = 1;
    // The name of the property.
    Identifier name = 2;
    // Whether we should look for property presence or lack thereof.
    bool exists = 3;
}

// Gets edges with a property equal to a given value.
message PipePropertyValueEdgeQuery {
    // The query to filter.
    EdgeQuery inner = 1;
    // The name of the property.
    Identifier name = 2;
    // The value of the property.
    Json value = 3;
    // Whether we should look for property equality or non-equality.
    bool equal = 4;
}

// Gets the edges associated with vertices.
message PipeEdgeQuery {
    // The vertex query to build off of.
    VertexQuery inner = 1;
    // Whether to get outbound or inbound edges on the vertices.
    EdgeDirection direction = 2;
    // Filters the type of edges returned.
    Identifier t = 3;
    // Specifies the newest update datetime for returned edges.
    google.protobuf.Timestamp high = 4;
    // Specifies the oldest update datetime for returned edges.
    google.protobuf.Timestamp low = 5;
    // Limits the number of edges to get.
    uint32 limit = 6;
}

// Gets property values associated with edges.
message EdgePropertyQuery {
    reserved 2;
    // The edge query to build off of.
    EdgeQuery inner = 1;
    // The name of the property to get.
    Identifier name = 3;
}

// Specifies what kind of items should be piped from one type of query to
// another.
//
// Edge and vertex queries can build off of one another via pipes - e.g. you
// can get the outbound edges of a set of vertices by piping from a vertex
// query to an edge query. `EdgeDirection`s are used to specify which
// end of things you want to pipe - either the outbound items or the inbound
// items.
enum EdgeDirection {
    OUTBOUND = 0;
    INBOUND = 1;
}

// A property.
message NamedProperty {
    reserved 1;
    // The id of the vertex.
    Identifier name = 3;
    // The property value.
    Json value = 2;
}

// Represents a vertex property.
message VertexProperty {
    // The id of the vertex.
    Uuid id = 1;
    // The property value.
    Json value = 2;
}

// A vertex with properties.
message VertexProperties {
    // The vertex.
    Vertex vertex = 1;
    // All of the vertex's properties.
    repeated NamedProperty props = 2;
}

// Represents an edge property.
message EdgeProperty {
    // The key to the edge.
    EdgeKey key = 1;
    // The property value.
    Json value = 2;
}

// An edge with properties.
message EdgeProperties {
    // The edge.
    Edge edge = 1;
    // All of the edge's properties.
    repeated NamedProperty props = 2;
}

// An item to insert, as part of a bulk insert request.
message BulkInsertItem {
    oneof item {
        Vertex vertex = 1;
        EdgeKey edge = 2;
        VertexPropertyBulkInsertItem vertex_property = 3;
        EdgePropertyBulkInsertItem edge_property = 4;
    }
}

// A vertex property to insert.
message VertexPropertyBulkInsertItem {
    reserved 2;
    Uuid id = 1;
    Identifier name = 4;
    Json value = 3;
}

// An edge property to insert.
message EdgePropertyBulkInsertItem {
    reserved 2;
    EdgeKey key = 1;
    Identifier name = 4;
    Json value = 3;
}

// A request to index a property.
message IndexPropertyRequest {
    Identifier name = 1;
}

message GetEdgeCountRequest {
    Uuid id = 1;
    Identifier t = 2;
    EdgeDirection direction = 3;
}

message SetVertexPropertiesRequest {
    VertexPropertyQuery q = 1;
    Json value = 2;
}

message SetEdgePropertiesRequest {
    EdgePropertyQuery q = 1;
    Json value = 2;
}

<<<<<<< HEAD
message ExecutePluginRequest {
    string name = 1;
    Json arg = 2;
}

message ExecutePluginResponse {
    Json value = 1;
}

message TransactionRequest {
    uint32 request_id = 1;
=======
message CreateResponse {
    bool created = 1;
}
>>>>>>> 4fb56b87

message CountResponse {
    uint64 count = 1;
}

// A request to execute a plugin.
message ExecutePluginRequest {
    string name = 1;
    Json arg = 2;
}

// A response to a plugin execution.
message ExecutePluginResponse {
    Json value = 1;
}

service IndraDB {
    // Pings the server.
    rpc Ping(google.protobuf.Empty) returns (google.protobuf.Empty);
    
    // Syncs persisted content. Depending on the datastore implementation,
    // this has different meanings - including potentially being a no-op.
    rpc Sync(google.protobuf.Empty) returns (google.protobuf.Empty);

    // Creates a new vertex. Returns whether the vertex was successfully
    // created - if this is false, it's because a vertex with the same UUID
    // already exists.
    rpc CreateVertex(Vertex) returns (CreateResponse);

    // Creates a new vertex with just a type specification. As opposed to
    // `CreateVertex`, this is used when you do not want to manually specify
    // the vertex's UUID. Returns the new vertex's UUID.
    rpc CreateVertexFromType(Identifier) returns (Uuid);

    // Gets a range of vertices specified by a query.
    rpc GetVertices(VertexQuery) returns (stream Vertex);

    // Deletes existing vertices specified by a query.
    rpc DeleteVertices(VertexQuery) returns (google.protobuf.Empty);

    // Gets the number of vertices in the datastore.
    rpc GetVertexCount(google.protobuf.Empty) returns (CountResponse);

    // Creates a new edge. If the edge already exists, this will update it
    // with a new update datetime. Returns whether the edge was successfully
    // created - if this is false, it's because one of the specified vertices
    // is missing.
    rpc CreateEdge(EdgeKey) returns (CreateResponse);

    // Gets a range of edges specified by a query.
    rpc GetEdges(EdgeQuery) returns (stream Edge);

    // Deletes a set of edges specified by a query.
    rpc DeleteEdges(EdgeQuery) returns (google.protobuf.Empty);

    // Gets the number of edges associated with a vertex.
    rpc GetEdgeCount(GetEdgeCountRequest) returns (CountResponse);

    // Gets vertex properties.
    rpc GetVertexProperties(VertexPropertyQuery) returns (stream VertexProperty);

    // Gets vertexes and all properties for each vertex.
    rpc GetAllVertexProperties(VertexQuery) returns (stream VertexProperties);

    // Sets vertex properties.
    rpc SetVertexProperties(SetVertexPropertiesRequest) returns (google.protobuf.Empty);

    // Deletes vertex properties.
    rpc DeleteVertexProperties(VertexPropertyQuery) returns (google.protobuf.Empty);

    // Gets edge properties.
    rpc GetEdgeProperties(EdgePropertyQuery) returns (stream EdgeProperty);

    // Sets edge properties.
    rpc SetEdgeProperties(SetEdgePropertiesRequest) returns (google.protobuf.Empty);

    // Deletes edge properties.
    rpc DeleteEdgeProperties(EdgePropertyQuery) returns (google.protobuf.Empty);

    // Gets edges and all properties for each edge.
    rpc GetAllEdgeProperties(EdgeQuery) returns (stream EdgeProperties);

    // Bulk inserts many vertices, edges, and/or properties.
    //
    // Note that datastores have discretion on how to approach safeguard vs
    // performance tradeoffs. In particular:
    // * If the datastore is disk-backed, it may or may not flush before
    //   returning.
    // * The datastore might not verify for correctness; e.g., it might not
    //   ensure that the relevant vertices exist before inserting an edge.
    rpc BulkInsert(stream BulkInsertItem) returns (google.protobuf.Empty);

    // Enables indexing on a specified property. When indexing is enabled on a
    // property, it's possible to query on its presence and values.
    rpc IndexProperty(IndexPropertyRequest) returns (google.protobuf.Empty);

<<<<<<< HEAD
=======
    // Executes a plugin and returns back the response from the plugin.
>>>>>>> 4fb56b87
    rpc ExecutePlugin(ExecutePluginRequest) returns (ExecutePluginResponse);
}<|MERGE_RESOLUTION|>--- conflicted
+++ resolved
@@ -321,23 +321,9 @@
     Json value = 2;
 }
 
-<<<<<<< HEAD
-message ExecutePluginRequest {
-    string name = 1;
-    Json arg = 2;
-}
-
-message ExecutePluginResponse {
-    Json value = 1;
-}
-
-message TransactionRequest {
-    uint32 request_id = 1;
-=======
 message CreateResponse {
     bool created = 1;
 }
->>>>>>> 4fb56b87
 
 message CountResponse {
     uint64 count = 1;
@@ -434,9 +420,6 @@
     // property, it's possible to query on its presence and values.
     rpc IndexProperty(IndexPropertyRequest) returns (google.protobuf.Empty);
 
-<<<<<<< HEAD
-=======
     // Executes a plugin and returns back the response from the plugin.
->>>>>>> 4fb56b87
     rpc ExecutePlugin(ExecutePluginRequest) returns (ExecutePluginResponse);
 }